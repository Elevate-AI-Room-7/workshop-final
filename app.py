"""
AI Travel Assistant - Main Application
Combines RAG-only and Full-featured modes with Knowledge Base management
"""

import streamlit as st
import sys
import os
import pandas as pd
import json
from datetime import datetime
from dotenv import load_dotenv

# Add src to path for imports
sys.path.append(os.path.join(os.path.dirname(__file__), 'src'))
sys.path.append(os.path.join(os.path.dirname(__file__), 'components'))

from src.travel_planner_agent import TravelPlannerAgent
from src.utils.tts import create_audio_button
from src.config_manager import ConfigManager
from components.config_sidebar import render_config_sidebar
from components.conversation_manager import (
    render_conversation_title_display, 
    initialize_conversation_if_needed,
    save_user_message,
    save_assistant_message
)
from components.conversation_history_page import (
    render_conversation_history_page,
    update_conversation_title_if_needed
)
from components.car_booking_page import render_car_booking_page
from components.hotel_booking_page import render_hotel_booking_page
from components.travel_plan_page import render_travel_plan_page

# Load environment variables
load_dotenv()

# Helper function for booking confirmation
def save_booking_to_database(config_manager, booking_type: str, booking_details: dict):
    """Save confirmed booking to database"""
    try:
        import uuid
        from datetime import datetime
        
        # Generate booking ID
        booking_id = str(uuid.uuid4())
        
        # Add metadata
        booking_details.update({
            "id": booking_id,
            "status": "confirmed",
            "created_at": datetime.now().isoformat(),
            "updated_at": datetime.now().isoformat()
        })
        
        if booking_type == "hotel":
            # Save hotel booking
            success = config_manager.db_manager.save_hotel_booking_enhanced(booking_details)
            if success:
                return {
                    "success": True,
                    "response": f"""✅ **Đặt phòng thành công!**

🏨 **Thông tin đặt phòng:**
- **Mã đặt phòng:** {booking_id[:8]}...
- **Khách sạn:** {booking_details.get('hotel_name', 'N/A')}
- **Khách hàng:** {booking_details.get('customer_name', 'N/A')}  
- **Địa điểm:** {booking_details.get('location', 'N/A')}
- **Nhận phòng:** {booking_details.get('check_in_date', 'N/A')}
- **Số đêm:** {booking_details.get('nights', 'N/A')}

📞 **Liên hệ:** Chúng tôi sẽ gọi điện xác nhận trong 30 phút.
📧 **Email:** Thông tin chi tiết đã được gửi qua email.

💡 Bạn có thể xem lịch sử đặt phòng tại **🏨 Quản lý đặt phòng**.""",
                    "sources": ["Booking System"],
                    "rag_used": False,
                    "tool_used": "HOTEL_SAVED",
                    "booking_id": booking_id
                }
            else:
                return {
                    "success": False,
                    "response": "❌ Có lỗi xảy ra khi lưu thông tin đặt phòng. Vui lòng thử lại.",
                    "sources": [],
                    "tool_used": "HOTEL_ERROR"
                }
        
        elif booking_type == "car":
            # Save car booking  
            success = config_manager.db_manager.save_car_booking_enhanced(booking_details)
            if success:
                return {
                    "success": True,
                    "response": f"""✅ **Đặt xe thành công!**

🚗 **Thông tin đặt xe:**
- **Mã đặt xe:** {booking_id[:8]}...
- **Khách hàng:** {booking_details.get('customer_name', 'N/A')}
- **Loại xe:** {booking_details.get('car_type', 'N/A')}
- **Điểm đón:** {booking_details.get('pickup_location', 'N/A')}
- **Điểm đến:** {booking_details.get('destination', 'N/A')}
- **Thời gian:** {booking_details.get('pickup_time', 'N/A')}

📞 **Liên hệ:** Tài xế sẽ gọi điện 15 phút trước giờ đón.
🚗 **Xe:** Thông tin xe và tài xế sẽ được gửi qua SMS.

💡 Bạn có thể xem lịch sử đặt xe tại **🚗 Quản lý đặt xe**.""",
                    "sources": ["Booking System"],
                    "rag_used": False,
                    "tool_used": "CAR_SAVED",
                    "booking_id": booking_id
                }
            else:
                return {
                    "success": False,
                    "response": "❌ Có lỗi xảy ra khi lưu thông tin đặt xe. Vui lòng thử lại.",
                    "sources": [],
                    "tool_used": "CAR_ERROR"
                }
        
    except Exception as e:
        return {
            "success": False,
            "response": f"❌ Lỗi hệ thống: {str(e)}",
            "sources": [],
            "tool_used": "BOOKING_ERROR"
        }

def save_travel_plan_to_database(config_manager, travel_info: dict):
    """Save confirmed travel plan to database"""
    try:
        import uuid
        from datetime import datetime
        
        # Generate travel plan ID
        plan_id = str(uuid.uuid4())
        
        # Convert travel_info to the JSON schema format expected by database
        travel_plan = {
            "id": plan_id,
            "user_id": "default",
            "title": f"Kế hoạch du lịch {travel_info.get('destination', {}).get('primary', 'Unknown')}",
            
            # Map travel_info to database schema
            "destination": travel_info.get('destination', {}),
            "dates": travel_info.get('dates', {}),
            "duration": travel_info.get('duration', {}),
            "participants": travel_info.get('participants', {}),
            "budget": travel_info.get('budget', {}),
            "requirements": {
                "visa": travel_info.get('visa_requirements', {}),
                "health": travel_info.get('health_requirements', {})
            },
            "preferences": {
                "travel_style": travel_info.get('travel_style', ''),
                "activities": travel_info.get('activities', []),
                "accommodations": travel_info.get('accommodations', {}),
                "transportation": travel_info.get('transportation', {}),
                "meals": travel_info.get('meals', {})
            },
            "activities": travel_info.get('activities', []),
            "logistics": {},
            "itinerary": [],
            "status": {
                "current": "planning",
                "created_date": datetime.now().isoformat(),
                "updated_date": datetime.now().isoformat()
            },
            "emergency_contacts": [],
            "documents": {},
            "notes": "Kế hoạch được tạo bởi AI Travel Assistant",
            "created_by": "AI Assistant",
            "created_at": datetime.now().isoformat(),
            "updated_at": datetime.now().isoformat()
        }
        
        # Save travel plan to database
        success = config_manager.db_manager.save_travel_plan(travel_plan)
        
        if success:
            return {
                "success": True,
                "response": f"""✅ **Kế hoạch du lịch đã được lưu!**

🧳 **Thông tin kế hoạch:**
- **Mã kế hoạch:** {plan_id[:8]}...
- **Điểm đến:** {travel_info.get('destination', {}).get('primary', 'N/A')}
- **Thời gian:** {travel_info.get('dates', {}).get('start_date', 'N/A')}
- **Thời lượng:** {travel_info.get('duration', {}).get('total_days', 'N/A')} ngày
- **Số người:** {travel_info.get('participants', {}).get('total', 1)}
- **Ngân sách:** {travel_info.get('budget', {}).get('total_amount', 'N/A'):,} {travel_info.get('budget', {}).get('currency', 'VND')}

📱 **Tiếp theo:** Bạn có thể tìm hiểu thêm về địa điểm, thời tiết, và đặt dịch vụ cho chuyến đi của mình.
🗂️ **Quản lý:** Xem kế hoạch đã lưu tại **🧳 Quản lý kế hoạch du lịch**.""",
                "sources": ["AI Travel Planning System"],
                "rag_used": False,
                "tool_used": "TRAVEL_PLAN_SAVED",
                "plan_id": plan_id
            }
        else:
            return {
                "success": False,
                "response": "❌ Có lỗi xảy ra khi lưu kế hoạch du lịch. Vui lòng thử lại.",
                "sources": [],
                "tool_used": "TRAVEL_PLAN_ERROR"
            }
            
    except Exception as e:
        return {
            "success": False,
            "response": f"❌ Lỗi hệ thống: {str(e)}",
            "sources": [],
            "tool_used": "TRAVEL_PLAN_ERROR"
        }

# Page configuration
st.set_page_config(
    page_title="🌍 AI Travel Assistant",
    page_icon="🤖",
    layout="wide"
)

# Custom CSS for chat styling
st.markdown("""
<style>
/* Force reload CSS */
.main .block-container {
    max-width: 100% !important;
}

/* User message styling - align right with stronger selectors */
div[data-testid="stChatMessage"]:has([data-testid="chat-message-user"]),
.stChatMessage[data-testid="chat-message-user"],
[data-testid="chat-message-user"] {
    display: flex !important;
    flex-direction: row-reverse !important;
    justify-content: flex-start !important;
    margin: 0.5rem 0 !important;
}

div[data-testid="stChatMessage"]:has([data-testid="chat-message-user"]) > div,
.stChatMessage[data-testid="chat-message-user"] > div,
[data-testid="chat-message-user"] > div {
    background-color: #007acc !important;
    color: white !important;
    border-radius: 18px 18px 5px 18px !important;
    margin-left: 20% !important;
    margin-right: 10px !important;
    padding: 12px 16px !important;
    max-width: 70% !important;
}

/* Assistant message styling - align left with stronger selectors */
div[data-testid="stChatMessage"]:has([data-testid="chat-message-assistant"]),
.stChatMessage[data-testid="chat-message-assistant"],
[data-testid="chat-message-assistant"] {
    display: flex !important;
    flex-direction: row !important;
    justify-content: flex-start !important;
    margin: 0.5rem 0 !important;
}

div[data-testid="stChatMessage"]:has([data-testid="chat-message-assistant"]) > div,
.stChatMessage[data-testid="chat-message-assistant"] > div,
[data-testid="chat-message-assistant"] > div {
    background-color: #f0f2f6 !important;
    color: #262730 !important;
    border-radius: 18px 18px 18px 5px !important;
    margin-right: 20% !important;
    margin-left: 10px !important;
    padding: 12px 16px !important;
    max-width: 70% !important;
}

/* Alternative approach with direct element targeting */
.element-container:has([data-testid="chat-message-user"]) {
    display: flex !important;
    justify-content: flex-end !important;
}

.element-container:has([data-testid="chat-message-assistant"]) {
    display: flex !important;
    justify-content: flex-start !important;
}

/* Chat message content */
.stChatMessage > div:first-child {
    border: none !important;
    box-shadow: 0 1px 2px rgba(0,0,0,0.1) !important;
}
</style>
""", unsafe_allow_html=True)

# Initialize session state
if "messages" not in st.session_state:
    st.session_state["messages"] = []

# Initialize chat history from database if needed
if "chat_history" not in st.session_state:
    st.session_state["chat_history"] = []

# Initialize config manager first
if "config_manager" not in st.session_state:
    st.session_state["config_manager"] = ConfigManager()

config_manager = st.session_state["config_manager"]

if "travel_agent" not in st.session_state:
<<<<<<< HEAD
    agent_name = config_manager.get_agent_full_name()
    with st.spinner(f"🔄 Đang khởi tạo {agent_name}..."):
        # Enable debug mode if DEBUG_TRAVEL_AGENT env var is set
        debug_mode = os.getenv("DEBUG_TRAVEL_AGENT", "false").lower() == "true"
        st.session_state["travel_agent"] = TravelPlannerAgent(debug_mode=debug_mode)
=======
    with st.spinner("🔄 Đang khởi tạo AI Travel Assistant..."):
        try:
            agent = TravelPlannerAgent()
            st.session_state["travel_agent"] = agent
            
            # Show ChromaDB info
            st.sidebar.success(f"🔧 Vector Database: ChromaDB")
            
            # Show database info
            try:
                stats = agent.rag_system.get_index_stats()
                if stats.get('total_vectors', 0) > 0:
                    st.sidebar.info(f"📚 Records: {stats['total_vectors']}")
                collection_name = os.getenv("CHROMADB_COLLECTION_NAME", "travel-agency")
                st.sidebar.info(f"📂 Collection: {collection_name}")
            except:
                pass
            
        except Exception as e:
            st.error(f"❌ Lỗi khởi tạo: {str(e)}")
            st.stop()
>>>>>>> 937491a9

# Sidebar menu with personalized title
agent_name = config_manager.get_agent_name()
agent_avatar = config_manager.get_agent_avatar()
st.sidebar.title(f"{agent_avatar} {agent_name}")
st.sidebar.markdown("*Trợ lý du lịch thông minh với AI và RAG*")

# Initialize conversation system
initialize_conversation_if_needed(config_manager)

# Display current conversation title
render_conversation_title_display(config_manager)

# Render configuration sidebar
render_config_sidebar()

# Initialize selected page in session state
if "selected_page" not in st.session_state:
    st.session_state.selected_page = "💬 Chat"

# Menu selection
selected_page = st.sidebar.selectbox(
    "Chọn chức năng:",
    ["💬 Chat", "📜 Lịch sử hội thoại", "🚗 Quản lý đặt xe", "🏨 Quản lý đặt phòng", "🧳 Quản lý kế hoạch du lịch", "📚 Knowledge Base"],
    index=["💬 Chat", "📜 Lịch sử hội thoại", "🚗 Quản lý đặt xe", "🏨 Quản lý đặt phòng", "🧳 Quản lý kế hoạch du lịch", "📚 Knowledge Base"].index(st.session_state.selected_page),
    key="page_selectbox"
)

# Update session state when selectbox changes
if selected_page != st.session_state.selected_page:
    st.session_state.selected_page = selected_page

# Initialize session state for page management
if "current_action" not in st.session_state:
    st.session_state["current_action"] = "list"
if "selected_item_id" not in st.session_state:
    st.session_state["selected_item_id"] = None
if "page_number" not in st.session_state:
    st.session_state["page_number"] = 1

# Main content based on selected page
if selected_page == "💬 Chat":
    # Show personalized welcome message
    if len(st.session_state["messages"]) == 0:
        greeting = config_manager.get_greeting_message()
        suggestions = config_manager.get_personalized_suggestions()
        
        # Show greeting
        st.markdown(f"""
        <div style="margin: 2rem 0; text-align: center; padding: 1.5rem; background-color: #f8f9fa; border-radius: 10px;">
            <h3 style="color: #333; margin-bottom: 1rem;">{greeting}</h3>
        </div>
        """, unsafe_allow_html=True)
        
        # Show personalized suggestions if available
        if suggestions:
            st.markdown("### 💡 Gợi ý dành riêng cho bạn:")
            for suggestion in suggestions:
                st.markdown(f"- {suggestion}")
            st.markdown("---")
        
        st.markdown("""
        <div style="margin: 1rem 0; text-align: center;">
            <h4 style="color: #666; margin-bottom: 1.5rem;">✨ Hoặc thử các tính năng này:</h4>
        </div>
        """, unsafe_allow_html=True)
        
        # Create 2x2 grid for feature prompts
        col1, col2 = st.columns(2)
        
        with col1:
            if st.button("🌤️ Kiểm tra thời tiết", key="weather_prompt", use_container_width=True):
                st.session_state["messages"].append({
                    "role": "user", 
                    "content": "Kiểm tra thời tiết Hà Nội hôm nay"
                })
                st.rerun()
                
            if st.button("🏨 Đặt khách sạn", key="hotel_prompt", use_container_width=True):
                st.session_state["messages"].append({
                    "role": "user", 
                    "content": "Đặt khách sạn ở Đà Nẵng cho ngày 25/12/2025, 2 đêm"
                })
                st.rerun()
        
        with col2:
            if st.button("🗺️ Lên kế hoạch du lịch", key="planning_prompt", use_container_width=True):
                st.session_state["messages"].append({
                    "role": "user", 
                    "content": "Lập kế hoạch du lịch Sapa 3 ngày 2 đêm"
                })
                st.rerun()
                
            if st.button("🚗 Đặt xe", key="car_prompt", use_container_width=True):
                st.session_state["messages"].append({
                    "role": "user", 
                    "content": "Đặt xe từ Hà Nội đi Hạ Long ngày 25/12/2025"
                })
                st.rerun()

    # Chat input
    user_input = st.chat_input("Hỏi tôi về du lịch, thời tiết, đặt khách sạn hoặc đặt xe...")

    # Process user input
    if user_input:
        # Add user message
        st.session_state["messages"].append({
            "role": "user", 
            "content": user_input
        })
        
        # Save user message to database
        save_user_message(config_manager, user_input)
        
        # Show dynamic spinner based on smart detection
        spinner_text = "🧠 Đang phân tích yêu cầu..."
        with st.spinner(spinner_text):
            try:
                agent = st.session_state["travel_agent"]
                
                # Prepare chat history
                chat_history = []
                
                # First try to get from database if we have an active conversation
                active_conversation_id = st.session_state.get('active_conversation_id')
                if active_conversation_id:
                    db_history = config_manager.get_conversation_history(active_conversation_id)
                    # Use database history but exclude the last message (current user input)
                    chat_history = db_history[:-1] if db_history else []
                else:
                    # Fallback to session state
                    for msg in st.session_state["messages"][:-1]:  # Exclude current message
                        if msg["role"] == "user":
                            chat_history.append(("user", msg["content"]))
                        elif msg["role"] == "assistant":
                            chat_history.append(("assistant", msg["content"]))
                
                # Check if this is a booking confirmation response
                is_booking_confirmation = False
                pending_booking = None
                booking_type = None
                
                # Check if the last assistant message is awaiting confirmation
                if len(st.session_state["messages"]) >= 2:
                    last_msg = st.session_state["messages"][-2]  # -1 is current user message, -2 is last assistant
                    if last_msg.get("awaiting_confirmation") and (last_msg.get("pending_booking") or last_msg.get("travel_info")):
                        pending_booking = last_msg.get("pending_booking") or last_msg.get("travel_info")
                        tool_used = last_msg.get("tool_used", "")
                        
                        if tool_used in ["HOTEL_CONFIRMATION", "CAR_CONFIRMATION", "TRAVEL_PLAN_CONFIRMATION"]:
                            confirmation_words = ["có", "xác nhận", "đồng ý", "ok", "yes", "correct", "chính xác"]
                            rejection_words = ["không", "sai", "sửa", "no", "wrong", "incorrect", "thay đổi"]
                            
                            user_lower = user_input.lower().strip()
                            
                            if any(word in user_lower for word in confirmation_words):
                                is_booking_confirmation = True
                                
                                if tool_used == "TRAVEL_PLAN_CONFIRMATION":
                                    # Save travel plan to database
                                    result = save_travel_plan_to_database(config_manager, pending_booking)
                                else:
                                    # Save booking to database
                                    booking_type = "hotel" if "HOTEL" in tool_used else "car"
                                    result = save_booking_to_database(config_manager, booking_type, pending_booking)
                                    
                            elif any(word in user_lower for word in rejection_words):
                                if tool_used == "TRAVEL_PLAN_CONFIRMATION":
                                    result = {
                                        "success": True,
                                        "response": "Được rồi! Vui lòng cho tôi biết thông tin nào cần điều chỉnh trong kế hoạch du lịch, hoặc bạn có thể bắt đầu lại từ đầu.",
                                        "sources": [],
                                        "rag_used": False,
                                        "tool_used": "TRAVEL_PLAN_EDIT"
                                    }
                                else:
                                    result = {
                                        "success": True,
                                        "response": "Được rồi! Vui lòng cho tôi biết thông tin nào cần điều chỉnh, hoặc bạn có thể bắt đầu đặt lại.",
                                        "sources": [],
                                        "rag_used": False,
                                        "tool_used": "BOOKING_EDIT"
                                    }
                                is_booking_confirmation = True
                
                # Execute with new smart flow (only if not handling booking confirmation)
                if not is_booking_confirmation:
                    result = agent.plan_travel(user_input, chat_history)
                
                # Add assistant response with enhanced metadata
                if result["success"]:
                    # Check if no relevant info found and offer fallback
                    if result.get("no_relevant_info") and result.get("response") is None:
                        query = result.get("query", user_input)
                        fallback_message = f"Tôi không tìm thấy thông tin về **{query}** trong cơ sở dữ liệu. Bạn có muốn tôi trả lời dựa trên kiến thức chung không?"
                        
                        st.session_state["messages"].append({
                            "role": "assistant",
                            "content": fallback_message,
                            "sources": [],
                            "rag_used": False,
                            "need_fallback": True,
                            "fallback_query": query,
                            "tool_used": result.get("tool_used", "RAG"),
                            "context": result.get("context", "")
                        })
                        
                        # Save assistant message to database
                        save_assistant_message(config_manager, fallback_message, {
                            "tool_used": result.get("tool_used", "RAG"),
                            "need_fallback": True
                        })
                    else:
                        response_msg = {
                            "role": "assistant",
                            "content": result["response"],
                            "sources": result.get("sources", []),
                            "rag_used": result.get("rag_used", False),
                            "general_knowledge": result.get("general_knowledge", False),
                            "tool_used": result.get("tool_used", "GENERAL"),
                            "context": result.get("context", ""),
                            "weather_type": result.get("weather_type", ""),
                            "city": result.get("city", ""),
                            "booking_details": result.get("booking_details", {})
                        }
                        
                        # Handle booking and travel plan confirmation flow
                        if result.get("awaiting_confirmation"):
                            response_msg["awaiting_confirmation"] = True
                            if result.get("booking_details"):
                                response_msg["pending_booking"] = result.get("booking_details", {})
                            elif result.get("travel_info"):
                                response_msg["travel_info"] = result.get("travel_info", {})
                        
                        st.session_state["messages"].append(response_msg)
                        
                        # Save assistant message to database
                        save_assistant_message(config_manager, result["response"], {
                            "tool_used": result.get("tool_used", "GENERAL"),
                            "rag_used": result.get("rag_used", False),
                            "city": result.get("city", ""),
                            "weather_type": result.get("weather_type", ""),
                            "booking_details": result.get("booking_details", {})
                        })
                else:
                    st.session_state["messages"].append({
                        "role": "assistant",
                        "content": result["response"],
                        "error": True,
                        "tool_used": result.get("tool_used", "ERROR")
                    })
                    
                    # Save error message to database
                    save_assistant_message(config_manager, result["response"], {
                        "tool_used": result.get("tool_used", "ERROR"),
                        "error": True
                    })
                    
            except Exception as e:
                error_message = f"❌ Xin lỗi, có lỗi xảy ra: {str(e)}"
                st.session_state["messages"].append({
                    "role": "assistant",
                    "content": error_message,
                    "error": True
                })
                
                # Save exception message to database
                save_assistant_message(config_manager, error_message, {
                    "error": True,
                    "exception": str(e)
                })
        
        # Rerun to show new messages
        st.rerun()

    # Display conversation
    for i, message in enumerate(st.session_state["messages"]):
        if message["role"] == "user":
            # Custom HTML container for user messages (right-aligned with human icon)
            st.markdown(f"""
            <div style="display: flex; justify-content: flex-end; align-items: flex-end; margin: 1rem 0;">
                <div style="background-color: #007acc; color: white; padding: 12px 16px; 
                            border-radius: 18px 18px 5px 18px; max-width: 70%; 
                            box-shadow: 0 1px 2px rgba(0,0,0,0.1); margin-right: 8px;">
                    {message["content"]}
                </div>
                <div style="width: 32px; height: 32px; border-radius: 50%; background-color: #4CAF50; 
                            display: flex; align-items: center; justify-content: center; 
                            font-size: 16px; flex-shrink: 0;">
                    👤
                </div>
            </div>
            """, unsafe_allow_html=True)
        
        elif message["role"] == "assistant":
            # Custom HTML container for assistant messages (left-aligned with AI icon)
            if message.get("error"):
                # Error messages with AI icon
                st.markdown(f"""
                <div style="display: flex; justify-content: flex-start; align-items: flex-end; margin: 1rem 0;">
                    <div style="width: 32px; height: 32px; border-radius: 50%; background-color: #FF5722; 
                                display: flex; align-items: center; justify-content: center; 
                                font-size: 16px; flex-shrink: 0; margin-right: 8px;">
                        🤖
                    </div>
                    <div style="background-color: #ffebee; color: #c62828; padding: 12px 16px; 
                                border-radius: 18px 18px 18px 5px; max-width: 70%; 
                                box-shadow: 0 1px 2px rgba(0,0,0,0.1); border-left: 4px solid #f44336;">
                        ❌ {message["content"]}
                    </div>
                </div>
                """, unsafe_allow_html=True)
            else:
                st.markdown(f"""
                <div style="display: flex; justify-content: flex-start; align-items: flex-end; margin: 1rem 0;">
                    <div style="width: 32px; height: 32px; border-radius: 50%; background-color: #2196F3; 
                                display: flex; align-items: center; justify-content: center; 
                                font-size: 16px; flex-shrink: 0; margin-right: 8px;">
                        🤖
                    </div>
                    <div style="background-color: #f0f2f6; color: #262730; padding: 12px 16px; 
                                border-radius: 18px 18px 18px 5px; max-width: 70%; 
                                box-shadow: 0 1px 2px rgba(0,0,0,0.1);">
                        {message["content"]}
                    </div>
                </div>
                """, unsafe_allow_html=True)
                
                # Show tool used and sources
                tool_used = message.get("tool_used", "")
                sources = message.get("sources", [])
                
                # Show tool indicator (if enabled in config)
                if tool_used and not message.get("error") and not message.get("need_fallback") and config_manager.should_show_tool_indicators():
                    tool_icons = {
                        "RAG": "🔍",
                        "WEATHER": "🌤️", 
                        "HOTEL": "🏨",
                        "CAR": "🚗",
                        "GENERAL": "💬"
                    }
                    tool_icon = tool_icons.get(tool_used, "🔧")
                    
                    st.markdown(f"""
                    <div style="margin-left: 40px; margin-top: 5px;">
                        <small style="color: #666; font-size: 12px;">
                            {tool_icon} <strong>Tool:</strong> {tool_used}
                        </small>
                    </div>
                    """, unsafe_allow_html=True)
                
                # Show sources if they exist
                if sources and not message.get("error") and not message.get("need_fallback"):
                    # Limit to 3 sources and add + if more
                    display_sources = sources[:3]
                    has_more = len(sources) > 3
                    
                    sources_text = ", ".join([f"`{source}`" for source in display_sources])
                    if has_more:
                        sources_text += f" +{len(sources) - 3}"
                    
                    st.markdown(f"""
                    <div style="margin-left: 40px; margin-top: 2px;">
                        <small style="color: #666; font-size: 12px;">
                            📚 <strong>Sources:</strong> {sources_text}
                        </small>
                    </div>
                    """, unsafe_allow_html=True)
                
                # Show context if available and enabled in config
                context = message.get("context", "")
                if context and len(context) > 10 and not message.get("error") and config_manager.should_show_context_preview():
                    st.markdown(f"""
                    <div style="margin-left: 40px; margin-top: 2px;">
                        <small style="color: #888; font-size: 10px;">
                            📝 <strong>Context:</strong> {context[:100]}{'...' if len(context) > 100 else ''}
                        </small>
                    </div>
                    """, unsafe_allow_html=True)
                
                # Show general knowledge indicator
                if message.get("general_knowledge"):
                    st.markdown("""
                    <div style="margin-left: 40px; margin-top: 5px;">
                        <small style="color: #666; font-size: 12px;">
                            🧠 <strong>Trả lời dựa trên kiến thức chung</strong>
                        </small>
                    </div>
                    """, unsafe_allow_html=True)
                
                # Show fallback options if needed
                if message.get("need_fallback"):
                    st.markdown("""
                    <div style="margin-left: 40px; margin-top: 10px;">
                    """, unsafe_allow_html=True)
                    
                    col1, col2 = st.columns([1, 1])
                    fallback_query = message.get("fallback_query", "")
                    
                    with col1:
                        if st.button("✅ Có, hãy trả lời", key=f"fallback_yes_{i}_{hash(fallback_query)}", use_container_width=True):
                            # Get general knowledge response
                            agent = st.session_state["travel_agent"]
                            result = agent.get_general_knowledge_response(fallback_query)
                            
                            if result["success"]:
                                st.session_state["messages"].append({
                                    "role": "assistant",
                                    "content": result["response"],
                                    "sources": [],
                                    "rag_used": False,
                                    "general_knowledge": True
                                })
                                st.rerun()
                    
                    with col2:
                        if st.button("❌ Không cần", key=f"fallback_no_{i}_{hash(fallback_query)}", use_container_width=True):
                            st.session_state["messages"].append({
                                "role": "assistant",
                                "content": "Được rồi! Bạn có thể hỏi tôi về chủ đề khác.",
                                "sources": [],
                                "rag_used": False
                            })
                            st.rerun()
                    
                    st.markdown("</div>", unsafe_allow_html=True)
                
                # TTS button for the latest message (if enabled in config)
                if i == len(st.session_state["messages"]) - 1 and not message.get("error") and config_manager.is_tts_enabled():
                    st.markdown("""
                    <div style="display: flex; justify-content: flex-start; margin-left: 40px;">
                    """, unsafe_allow_html=True)
                    
                    col1, col2 = st.columns([1, 4])
                    with col1:
                        create_audio_button(
                            text=message["content"],
                            key=f"tts_{i}_{hash(message['content'][:20])}"
                        )
                    
                    st.markdown("</div>", unsafe_allow_html=True)
    
    # Auto-update conversation title if needed (after first user message)
    update_conversation_title_if_needed(config_manager)

elif selected_page == "📜 Lịch sử hội thoại":
    # Render conversation history page
    render_conversation_history_page(config_manager)

elif selected_page == "🚗 Quản lý đặt xe":
    # Render car booking management page
    render_car_booking_page(config_manager)

elif selected_page == "🏨 Quản lý đặt phòng":
    # Render hotel booking management page
    render_hotel_booking_page(config_manager)

elif selected_page == "🧳 Quản lý kế hoạch du lịch":
    # Render travel plan management page
    render_travel_plan_page(config_manager)

elif selected_page == "📚 Knowledge Base":
    # Get RAG system from agent
    rag_system = st.session_state["travel_agent"].rag_system
    
    # Knowledge Base header
    st.title("📚 Knowledge Base")
    st.markdown("*Quản lý cơ sở dữ liệu kiến thức du lịch*")
    
    # Stats row
    col1, col2, col3, col4 = st.columns(4)
    
    with col1:
        try:
            stats = rag_system.get_index_stats()
            st.metric("📊 Records", stats.get('total_vectors', 0))
        except:
            st.metric("📊 Records", "0")
    
    with col2:
        try:
            stats = rag_system.get_index_stats()
            dimension = stats.get('dimension', 1536)
            st.metric("📐 Dimension", dimension)
        except:
            st.metric("📐 Dimension", "1536")
    
    with col3:
        try:
            stats = rag_system.get_index_stats()
            database_name = stats.get('database', type(rag_system).__name__.replace('RAGSystem', ''))
            st.metric("🗃️ Database", database_name)
        except:
            # Fallback to RAG system class name
            rag_type = type(rag_system).__name__.replace('RAGSystem', '')
            st.metric("🗃️ Database", rag_type)
    
    with col4:
        if st.button("➕ Tạo mới", type="primary", use_container_width=True):
            st.session_state["current_action"] = "create"
            st.rerun()
    
    st.markdown("---")
    
    # Handle different actions
    if st.session_state["current_action"] == "list":
        # List view with pagination
        st.subheader("📋 Danh sách Records")
        
        # Search bar
        search_query = st.text_input("🔍 Tìm kiếm", placeholder="Nhập từ khóa...")
        
        # Pagination settings
        items_per_page = 10
        page_number = st.session_state.get("page_number", 1)
        
        try:
            if search_query:
                # Search mode
                results = rag_system.search(search_query, top_k=50)  # Get more for pagination
            else:
                # Get all records (simulation - Pinecone doesn't have list all)
                results = rag_system.search("*", top_k=100)  # Get recent records
            
            if results:
                # Calculate pagination
                total_items = len(results)
                total_pages = max(1, (total_items + items_per_page - 1) // items_per_page)
                start_idx = (page_number - 1) * items_per_page
                end_idx = start_idx + items_per_page
                page_results = results[start_idx:end_idx]
                
                # Pagination controls
                col1, col2, col3 = st.columns([1, 2, 1])
                
                with col1:
                    if st.button("⬅️ Trước", disabled=(page_number <= 1)):
                        st.session_state["page_number"] = max(1, page_number - 1)
                        st.rerun()
                
                with col2:
                    st.write(f"Trang {page_number}/{total_pages} - Hiển thị {len(page_results)}/{total_items} records")
                
                with col3:
                    if st.button("Sau ➡️", disabled=(page_number >= total_pages)):
                        st.session_state["page_number"] = min(total_pages, page_number + 1)
                        st.rerun()
                
                st.markdown("---")
                
                # Display items
                for result in page_results:
                    item_id = result.get('id', 'Unknown')
                    text = result.get('text', 'No content')
                    metadata = result.get('metadata', {})
                    score = result.get('score', 0)
                    
                    # Item container
                    with st.container():
                        col1, col2 = st.columns([3, 1])
                        
                        with col1:
                            st.write(f"**🆔 ID:** {item_id}")
                            if search_query:
                                st.write(f"**🎯 Score:** {score:.3f}")
                            st.write(f"**📍 Location:** {metadata.get('location', 'N/A')}")
                            st.write(f"**📂 Category:** {metadata.get('category', 'N/A')}")
                            st.write(f"**⭐ Rating:** {metadata.get('rating', 'N/A')}")
                            
                            # Truncated text preview
                            preview_text = text[:150] + "..." if len(text) > 150 else text
                            st.write(f"**📝 Content:** {preview_text}")
                        
                        with col2:
                            # Action buttons
                            if st.button("👁️ View", key=f"view_{item_id}", use_container_width=True):
                                st.session_state["current_action"] = "view"
                                st.session_state["selected_item_id"] = item_id
                                st.rerun()
                            
                            if st.button("✏️ Edit", key=f"edit_{item_id}", use_container_width=True):
                                st.session_state["current_action"] = "edit"
                                st.session_state["selected_item_id"] = item_id
                                st.rerun()
                            
                            if st.button("🗑️ Delete", key=f"delete_{item_id}", use_container_width=True, type="secondary"):
                                st.session_state["current_action"] = "delete"
                                st.session_state["selected_item_id"] = item_id
                                st.rerun()
                        
                        st.markdown("---")
            else:
                st.info("📭 Không có dữ liệu. Hãy tạo record đầu tiên!")
                
        except Exception as e:
            st.error(f"❌ Lỗi tải dữ liệu: {str(e)}")
    
    elif st.session_state["current_action"] == "create":
        # Create form
        st.subheader("➕ Tạo Record Mới")
        
        # Back button
        if st.button("⬅️ Quay lại danh sách"):
            st.session_state["current_action"] = "list"
            st.rerun()
        
        with st.form("create_form", clear_on_submit=True):
            new_id = st.text_input("🆔 ID", placeholder="unique-id-123")
            new_text = st.text_area("📝 Nội dung", placeholder="Thông tin du lịch...", height=120)
            
            # Metadata
            col1, col2 = st.columns(2)
            with col1:
                location = st.text_input("📍 Địa điểm", placeholder="Hà Nội")
                category = st.selectbox("📂 Danh mục", ["destination", "hotel", "restaurant", "activity", "transport"])
            with col2:
                rating = st.number_input("⭐ Đánh giá", min_value=0.0, max_value=5.0, value=0.0, step=0.1)
                price_range = st.selectbox("💰 Mức giá", ["$", "$$", "$$$", "$$$$"])
            
            submitted = st.form_submit_button("✅ Tạo Record", type="primary", use_container_width=True)
            
            if submitted:
                if new_id and new_text:
                    try:
                        # Debug info
                        st.write(f"🔧 Debug: ChromaDB RAG System")
                        st.write(f"🔧 Debug: Has upsert method: {hasattr(rag_system, 'upsert')}")
                        
                        metadata = {
                            "location": location,
                            "category": category,
                            "rating": rating,
                            "price_range": price_range,
                            "created_at": datetime.now().isoformat()
                        }
                        
                        embedding = rag_system.get_embedding(new_text)
                        metadata = rag_system._sanitize_metadata(metadata)
                        metadata["text"] = new_text
                        
                        # Check if upsert method exists before calling
                        if hasattr(rag_system, 'upsert'):
                            rag_system.upsert([(new_id, embedding, metadata)])
                        else:
                            st.error(f"❌ RAG system {type(rag_system).__name__} không có method upsert")
                            st.write(f"Available methods: {[m for m in dir(rag_system) if not m.startswith('_')]}")
                            raise AttributeError(f"'{type(rag_system).__name__}' object has no attribute 'upsert'")
                        
                        st.success(f"✅ Đã tạo record '{new_id}' thành công!")
                        st.session_state["current_action"] = "list"
                        st.rerun()
                        
                    except Exception as e:
                        st.error(f"❌ Lỗi tạo record: {str(e)}")
                else:
                    st.warning("⚠️ Vui lòng nhập đầy đủ ID và nội dung!")
    
    elif st.session_state["current_action"] == "view":
        # View detail
        item_id = st.session_state["selected_item_id"]
        st.subheader(f"👁️ Xem Record: {item_id}")
        
        # Back button
        if st.button("⬅️ Quay lại danh sách"):
            st.session_state["current_action"] = "list"
            st.rerun()
        
        try:
            # Search for the specific document
            search_results = rag_system.search(item_id, top_k=10)
            # Find exact match by ID
            record_found = None
            for result in search_results:
                if result.get('id') == item_id:
                    record_found = result
                    break
            
            if record_found:
                metadata = record_found.get('metadata', {})
                
                # Display details
                st.info(f"**🆔 ID:** {item_id}")
                
                col1, col2 = st.columns(2)
                with col1:
                    st.write(f"**📍 Địa điểm:** {metadata.get('location', 'N/A')}")
                    st.write(f"**📂 Danh mục:** {metadata.get('category', 'N/A')}")
                with col2:
                    st.write(f"**⭐ Đánh giá:** {metadata.get('rating', 'N/A')}")
                    st.write(f"**💰 Mức giá:** {metadata.get('price_range', 'N/A')}")
                
                st.write(f"**📅 Tạo lúc:** {metadata.get('created_at', 'N/A')}")
                if metadata.get('updated_at'):
                    st.write(f"**📝 Cập nhật lúc:** {metadata.get('updated_at')}")
                
                st.markdown("**📝 Nội dung:**")
                st.text_area("", value=metadata.get('text', 'No content'), height=200, disabled=True)
                
                # Action buttons
                col1, col2 = st.columns(2)
                with col1:
                    if st.button("✏️ Chỉnh sửa", type="primary", use_container_width=True):
                        st.session_state["current_action"] = "edit"
                        st.rerun()
                with col2:
                    if st.button("🗑️ Xóa", type="secondary", use_container_width=True):
                        st.session_state["current_action"] = "delete"
                        st.rerun()
            else:
                st.error("❌ Không tìm thấy record!")
                
        except Exception as e:
            st.error(f"❌ Lỗi: {str(e)}")
    
    elif st.session_state["current_action"] == "edit":
        # Edit form
        item_id = st.session_state["selected_item_id"]
        st.subheader(f"✏️ Chỉnh sửa Record: {item_id}")
        
        # Back button
        if st.button("⬅️ Quay lại danh sách"):
            st.session_state["current_action"] = "list"
            st.rerun()
        
        try:
            # Search for the specific document
            search_results = rag_system.search(item_id, top_k=10)
            # Find exact match by ID
            record_found = None
            for result in search_results:
                if result.get('id') == item_id:
                    record_found = result
                    break
            
            if record_found:
                existing_metadata = record_found.get('metadata', {})
                
                with st.form("edit_form"):
                    updated_text = st.text_area(
                        "📝 Nội dung", 
                        value=existing_metadata.get('text', ''),
                        height=120
                    )
                    
                    col1, col2 = st.columns(2)
                    with col1:
                        location = st.text_input("📍 Địa điểm", value=existing_metadata.get('location', ''))
                        category = st.selectbox(
                            "📂 Danh mục", 
                            ["destination", "hotel", "restaurant", "activity", "transport"],
                            index=["destination", "hotel", "restaurant", "activity", "transport"].index(
                                existing_metadata.get('category', 'destination')
                            ) if existing_metadata.get('category') in ["destination", "hotel", "restaurant", "activity", "transport"] else 0
                        )
                    with col2:
                        rating = st.number_input(
                            "⭐ Đánh giá", 
                            min_value=0.0, max_value=5.0, 
                            value=float(existing_metadata.get('rating', 0.0)), 
                            step=0.1
                        )
                        price_range = st.selectbox(
                            "💰 Mức giá", 
                            ["$", "$$", "$$$", "$$$$"],
                            index=["$", "$$", "$$$", "$$$$"].index(existing_metadata.get('price_range', '$')) if existing_metadata.get('price_range') in ["$", "$$", "$$$", "$$$$"] else 0
                        )
                    
                    submitted = st.form_submit_button("💾 Cập nhật", type="primary", use_container_width=True)
                    
                    if submitted:
                        try:
                            metadata = {
                                "location": location,
                                "category": category,
                                "rating": rating,
                                "price_range": price_range,
                                "updated_at": datetime.now().isoformat(),
                                "created_at": existing_metadata.get('created_at')
                            }
                            
                            embedding = rag_system.get_embedding(updated_text)
                            metadata = rag_system._sanitize_metadata(metadata)
                            metadata["text"] = updated_text
                            
                            rag_system.upsert([(item_id, embedding, metadata)])
                            
                            st.success(f"✅ Đã cập nhật record '{item_id}' thành công!")
                            st.session_state["current_action"] = "list"
                            st.rerun()
                            
                        except Exception as e:
                            st.error(f"❌ Lỗi cập nhật: {str(e)}")
            else:
                st.error("❌ Không tìm thấy record!")
                
        except Exception as e:
            st.error(f"❌ Lỗi: {str(e)}")
    
    elif st.session_state["current_action"] == "delete":
        # Delete confirmation
        item_id = st.session_state["selected_item_id"]
        st.subheader(f"🗑️ Xóa Record: {item_id}")
        
        # Back button
        if st.button("⬅️ Quay lại danh sách"):
            st.session_state["current_action"] = "list"
            st.rerun()
        
        try:
            # Search for the specific document
            search_results = rag_system.search(item_id, top_k=10)
            # Find exact match by ID
            record_found = None
            for result in search_results:
                if result.get('id') == item_id:
                    record_found = result
                    break
            
            if record_found:
                metadata = record_found.get('metadata', {})
                
                st.warning("⚠️ **Bạn có chắc chắn muốn xóa record này?**")
                
                # Show preview
                with st.container():
                    st.write(f"**🆔 ID:** {item_id}")
                    st.write(f"**📍 Địa điểm:** {metadata.get('location', 'N/A')}")
                    st.write(f"**📂 Danh mục:** {metadata.get('category', 'N/A')}")
                    preview_text = metadata.get('text', 'No content')[:200] + "..." if len(metadata.get('text', '')) > 200 else metadata.get('text', '')
                    st.write(f"**📝 Nội dung:** {preview_text}")
                
                # Confirmation
                col1, col2 = st.columns(2)
                with col1:
                    if st.button("❌ Hủy", use_container_width=True):
                        st.session_state["current_action"] = "list"
                        st.rerun()
                
                with col2:
                    if st.button("🗑️ XÓA VĨNH VIỄN", type="primary", use_container_width=True):
                        try:
                            rag_system.delete([item_id])
                            st.success(f"✅ Đã xóa record '{item_id}' thành công!")
                            st.session_state["current_action"] = "list"
                            st.rerun()
                        except Exception as e:
                            st.error(f"❌ Lỗi xóa: {str(e)}")
            else:
                st.error("❌ Không tìm thấy record!")
                
        except Exception as e:
            st.error(f"❌ Lỗi: {str(e)}")<|MERGE_RESOLUTION|>--- conflicted
+++ resolved
@@ -1,1191 +1,1167 @@
-"""
-AI Travel Assistant - Main Application
-Combines RAG-only and Full-featured modes with Knowledge Base management
-"""
-
-import streamlit as st
-import sys
-import os
-import pandas as pd
-import json
-from datetime import datetime
-from dotenv import load_dotenv
-
-# Add src to path for imports
-sys.path.append(os.path.join(os.path.dirname(__file__), 'src'))
-sys.path.append(os.path.join(os.path.dirname(__file__), 'components'))
-
-from src.travel_planner_agent import TravelPlannerAgent
-from src.utils.tts import create_audio_button
-from src.config_manager import ConfigManager
-from components.config_sidebar import render_config_sidebar
-from components.conversation_manager import (
-    render_conversation_title_display, 
-    initialize_conversation_if_needed,
-    save_user_message,
-    save_assistant_message
-)
-from components.conversation_history_page import (
-    render_conversation_history_page,
-    update_conversation_title_if_needed
-)
-from components.car_booking_page import render_car_booking_page
-from components.hotel_booking_page import render_hotel_booking_page
-from components.travel_plan_page import render_travel_plan_page
-
-# Load environment variables
-load_dotenv()
-
-# Helper function for booking confirmation
-def save_booking_to_database(config_manager, booking_type: str, booking_details: dict):
-    """Save confirmed booking to database"""
-    try:
-        import uuid
-        from datetime import datetime
-        
-        # Generate booking ID
-        booking_id = str(uuid.uuid4())
-        
-        # Add metadata
-        booking_details.update({
-            "id": booking_id,
-            "status": "confirmed",
-            "created_at": datetime.now().isoformat(),
-            "updated_at": datetime.now().isoformat()
-        })
-        
-        if booking_type == "hotel":
-            # Save hotel booking
-            success = config_manager.db_manager.save_hotel_booking_enhanced(booking_details)
-            if success:
-                return {
-                    "success": True,
-                    "response": f"""✅ **Đặt phòng thành công!**
-
-🏨 **Thông tin đặt phòng:**
-- **Mã đặt phòng:** {booking_id[:8]}...
-- **Khách sạn:** {booking_details.get('hotel_name', 'N/A')}
-- **Khách hàng:** {booking_details.get('customer_name', 'N/A')}  
-- **Địa điểm:** {booking_details.get('location', 'N/A')}
-- **Nhận phòng:** {booking_details.get('check_in_date', 'N/A')}
-- **Số đêm:** {booking_details.get('nights', 'N/A')}
-
-📞 **Liên hệ:** Chúng tôi sẽ gọi điện xác nhận trong 30 phút.
-📧 **Email:** Thông tin chi tiết đã được gửi qua email.
-
-💡 Bạn có thể xem lịch sử đặt phòng tại **🏨 Quản lý đặt phòng**.""",
-                    "sources": ["Booking System"],
-                    "rag_used": False,
-                    "tool_used": "HOTEL_SAVED",
-                    "booking_id": booking_id
-                }
-            else:
-                return {
-                    "success": False,
-                    "response": "❌ Có lỗi xảy ra khi lưu thông tin đặt phòng. Vui lòng thử lại.",
-                    "sources": [],
-                    "tool_used": "HOTEL_ERROR"
-                }
-        
-        elif booking_type == "car":
-            # Save car booking  
-            success = config_manager.db_manager.save_car_booking_enhanced(booking_details)
-            if success:
-                return {
-                    "success": True,
-                    "response": f"""✅ **Đặt xe thành công!**
-
-🚗 **Thông tin đặt xe:**
-- **Mã đặt xe:** {booking_id[:8]}...
-- **Khách hàng:** {booking_details.get('customer_name', 'N/A')}
-- **Loại xe:** {booking_details.get('car_type', 'N/A')}
-- **Điểm đón:** {booking_details.get('pickup_location', 'N/A')}
-- **Điểm đến:** {booking_details.get('destination', 'N/A')}
-- **Thời gian:** {booking_details.get('pickup_time', 'N/A')}
-
-📞 **Liên hệ:** Tài xế sẽ gọi điện 15 phút trước giờ đón.
-🚗 **Xe:** Thông tin xe và tài xế sẽ được gửi qua SMS.
-
-💡 Bạn có thể xem lịch sử đặt xe tại **🚗 Quản lý đặt xe**.""",
-                    "sources": ["Booking System"],
-                    "rag_used": False,
-                    "tool_used": "CAR_SAVED",
-                    "booking_id": booking_id
-                }
-            else:
-                return {
-                    "success": False,
-                    "response": "❌ Có lỗi xảy ra khi lưu thông tin đặt xe. Vui lòng thử lại.",
-                    "sources": [],
-                    "tool_used": "CAR_ERROR"
-                }
-        
-    except Exception as e:
-        return {
-            "success": False,
-            "response": f"❌ Lỗi hệ thống: {str(e)}",
-            "sources": [],
-            "tool_used": "BOOKING_ERROR"
-        }
-
-def save_travel_plan_to_database(config_manager, travel_info: dict):
-    """Save confirmed travel plan to database"""
-    try:
-        import uuid
-        from datetime import datetime
-        
-        # Generate travel plan ID
-        plan_id = str(uuid.uuid4())
-        
-        # Convert travel_info to the JSON schema format expected by database
-        travel_plan = {
-            "id": plan_id,
-            "user_id": "default",
-            "title": f"Kế hoạch du lịch {travel_info.get('destination', {}).get('primary', 'Unknown')}",
-            
-            # Map travel_info to database schema
-            "destination": travel_info.get('destination', {}),
-            "dates": travel_info.get('dates', {}),
-            "duration": travel_info.get('duration', {}),
-            "participants": travel_info.get('participants', {}),
-            "budget": travel_info.get('budget', {}),
-            "requirements": {
-                "visa": travel_info.get('visa_requirements', {}),
-                "health": travel_info.get('health_requirements', {})
-            },
-            "preferences": {
-                "travel_style": travel_info.get('travel_style', ''),
-                "activities": travel_info.get('activities', []),
-                "accommodations": travel_info.get('accommodations', {}),
-                "transportation": travel_info.get('transportation', {}),
-                "meals": travel_info.get('meals', {})
-            },
-            "activities": travel_info.get('activities', []),
-            "logistics": {},
-            "itinerary": [],
-            "status": {
-                "current": "planning",
-                "created_date": datetime.now().isoformat(),
-                "updated_date": datetime.now().isoformat()
-            },
-            "emergency_contacts": [],
-            "documents": {},
-            "notes": "Kế hoạch được tạo bởi AI Travel Assistant",
-            "created_by": "AI Assistant",
-            "created_at": datetime.now().isoformat(),
-            "updated_at": datetime.now().isoformat()
-        }
-        
-        # Save travel plan to database
-        success = config_manager.db_manager.save_travel_plan(travel_plan)
-        
-        if success:
-            return {
-                "success": True,
-                "response": f"""✅ **Kế hoạch du lịch đã được lưu!**
-
-🧳 **Thông tin kế hoạch:**
-- **Mã kế hoạch:** {plan_id[:8]}...
-- **Điểm đến:** {travel_info.get('destination', {}).get('primary', 'N/A')}
-- **Thời gian:** {travel_info.get('dates', {}).get('start_date', 'N/A')}
-- **Thời lượng:** {travel_info.get('duration', {}).get('total_days', 'N/A')} ngày
-- **Số người:** {travel_info.get('participants', {}).get('total', 1)}
-- **Ngân sách:** {travel_info.get('budget', {}).get('total_amount', 'N/A'):,} {travel_info.get('budget', {}).get('currency', 'VND')}
-
-📱 **Tiếp theo:** Bạn có thể tìm hiểu thêm về địa điểm, thời tiết, và đặt dịch vụ cho chuyến đi của mình.
-🗂️ **Quản lý:** Xem kế hoạch đã lưu tại **🧳 Quản lý kế hoạch du lịch**.""",
-                "sources": ["AI Travel Planning System"],
-                "rag_used": False,
-                "tool_used": "TRAVEL_PLAN_SAVED",
-                "plan_id": plan_id
-            }
-        else:
-            return {
-                "success": False,
-                "response": "❌ Có lỗi xảy ra khi lưu kế hoạch du lịch. Vui lòng thử lại.",
-                "sources": [],
-                "tool_used": "TRAVEL_PLAN_ERROR"
-            }
-            
-    except Exception as e:
-        return {
-            "success": False,
-            "response": f"❌ Lỗi hệ thống: {str(e)}",
-            "sources": [],
-            "tool_used": "TRAVEL_PLAN_ERROR"
-        }
-
-# Page configuration
-st.set_page_config(
-    page_title="🌍 AI Travel Assistant",
-    page_icon="🤖",
-    layout="wide"
-)
-
-# Custom CSS for chat styling
-st.markdown("""
-<style>
-/* Force reload CSS */
-.main .block-container {
-    max-width: 100% !important;
-}
-
-/* User message styling - align right with stronger selectors */
-div[data-testid="stChatMessage"]:has([data-testid="chat-message-user"]),
-.stChatMessage[data-testid="chat-message-user"],
-[data-testid="chat-message-user"] {
-    display: flex !important;
-    flex-direction: row-reverse !important;
-    justify-content: flex-start !important;
-    margin: 0.5rem 0 !important;
-}
-
-div[data-testid="stChatMessage"]:has([data-testid="chat-message-user"]) > div,
-.stChatMessage[data-testid="chat-message-user"] > div,
-[data-testid="chat-message-user"] > div {
-    background-color: #007acc !important;
-    color: white !important;
-    border-radius: 18px 18px 5px 18px !important;
-    margin-left: 20% !important;
-    margin-right: 10px !important;
-    padding: 12px 16px !important;
-    max-width: 70% !important;
-}
-
-/* Assistant message styling - align left with stronger selectors */
-div[data-testid="stChatMessage"]:has([data-testid="chat-message-assistant"]),
-.stChatMessage[data-testid="chat-message-assistant"],
-[data-testid="chat-message-assistant"] {
-    display: flex !important;
-    flex-direction: row !important;
-    justify-content: flex-start !important;
-    margin: 0.5rem 0 !important;
-}
-
-div[data-testid="stChatMessage"]:has([data-testid="chat-message-assistant"]) > div,
-.stChatMessage[data-testid="chat-message-assistant"] > div,
-[data-testid="chat-message-assistant"] > div {
-    background-color: #f0f2f6 !important;
-    color: #262730 !important;
-    border-radius: 18px 18px 18px 5px !important;
-    margin-right: 20% !important;
-    margin-left: 10px !important;
-    padding: 12px 16px !important;
-    max-width: 70% !important;
-}
-
-/* Alternative approach with direct element targeting */
-.element-container:has([data-testid="chat-message-user"]) {
-    display: flex !important;
-    justify-content: flex-end !important;
-}
-
-.element-container:has([data-testid="chat-message-assistant"]) {
-    display: flex !important;
-    justify-content: flex-start !important;
-}
-
-/* Chat message content */
-.stChatMessage > div:first-child {
-    border: none !important;
-    box-shadow: 0 1px 2px rgba(0,0,0,0.1) !important;
-}
-</style>
-""", unsafe_allow_html=True)
-
-# Initialize session state
-if "messages" not in st.session_state:
-    st.session_state["messages"] = []
-
-# Initialize chat history from database if needed
-if "chat_history" not in st.session_state:
-    st.session_state["chat_history"] = []
-
-# Initialize config manager first
-if "config_manager" not in st.session_state:
-    st.session_state["config_manager"] = ConfigManager()
-
-config_manager = st.session_state["config_manager"]
-
-if "travel_agent" not in st.session_state:
-<<<<<<< HEAD
-    agent_name = config_manager.get_agent_full_name()
-    with st.spinner(f"🔄 Đang khởi tạo {agent_name}..."):
-        # Enable debug mode if DEBUG_TRAVEL_AGENT env var is set
-        debug_mode = os.getenv("DEBUG_TRAVEL_AGENT", "false").lower() == "true"
-        st.session_state["travel_agent"] = TravelPlannerAgent(debug_mode=debug_mode)
-=======
-    with st.spinner("🔄 Đang khởi tạo AI Travel Assistant..."):
-        try:
-            agent = TravelPlannerAgent()
-            st.session_state["travel_agent"] = agent
-            
-            # Show ChromaDB info
-            st.sidebar.success(f"🔧 Vector Database: ChromaDB")
-            
-            # Show database info
-            try:
-                stats = agent.rag_system.get_index_stats()
-                if stats.get('total_vectors', 0) > 0:
-                    st.sidebar.info(f"📚 Records: {stats['total_vectors']}")
-                collection_name = os.getenv("CHROMADB_COLLECTION_NAME", "travel-agency")
-                st.sidebar.info(f"📂 Collection: {collection_name}")
-            except:
-                pass
-            
-        except Exception as e:
-            st.error(f"❌ Lỗi khởi tạo: {str(e)}")
-            st.stop()
->>>>>>> 937491a9
-
-# Sidebar menu with personalized title
-agent_name = config_manager.get_agent_name()
-agent_avatar = config_manager.get_agent_avatar()
-st.sidebar.title(f"{agent_avatar} {agent_name}")
-st.sidebar.markdown("*Trợ lý du lịch thông minh với AI và RAG*")
-
-# Initialize conversation system
-initialize_conversation_if_needed(config_manager)
-
-# Display current conversation title
-render_conversation_title_display(config_manager)
-
-# Render configuration sidebar
-render_config_sidebar()
-
-# Initialize selected page in session state
-if "selected_page" not in st.session_state:
-    st.session_state.selected_page = "💬 Chat"
-
-# Menu selection
-selected_page = st.sidebar.selectbox(
-    "Chọn chức năng:",
-    ["💬 Chat", "📜 Lịch sử hội thoại", "🚗 Quản lý đặt xe", "🏨 Quản lý đặt phòng", "🧳 Quản lý kế hoạch du lịch", "📚 Knowledge Base"],
-    index=["💬 Chat", "📜 Lịch sử hội thoại", "🚗 Quản lý đặt xe", "🏨 Quản lý đặt phòng", "🧳 Quản lý kế hoạch du lịch", "📚 Knowledge Base"].index(st.session_state.selected_page),
-    key="page_selectbox"
-)
-
-# Update session state when selectbox changes
-if selected_page != st.session_state.selected_page:
-    st.session_state.selected_page = selected_page
-
-# Initialize session state for page management
-if "current_action" not in st.session_state:
-    st.session_state["current_action"] = "list"
-if "selected_item_id" not in st.session_state:
-    st.session_state["selected_item_id"] = None
-if "page_number" not in st.session_state:
-    st.session_state["page_number"] = 1
-
-# Main content based on selected page
-if selected_page == "💬 Chat":
-    # Show personalized welcome message
-    if len(st.session_state["messages"]) == 0:
-        greeting = config_manager.get_greeting_message()
-        suggestions = config_manager.get_personalized_suggestions()
-        
-        # Show greeting
-        st.markdown(f"""
-        <div style="margin: 2rem 0; text-align: center; padding: 1.5rem; background-color: #f8f9fa; border-radius: 10px;">
-            <h3 style="color: #333; margin-bottom: 1rem;">{greeting}</h3>
-        </div>
-        """, unsafe_allow_html=True)
-        
-        # Show personalized suggestions if available
-        if suggestions:
-            st.markdown("### 💡 Gợi ý dành riêng cho bạn:")
-            for suggestion in suggestions:
-                st.markdown(f"- {suggestion}")
-            st.markdown("---")
-        
-        st.markdown("""
-        <div style="margin: 1rem 0; text-align: center;">
-            <h4 style="color: #666; margin-bottom: 1.5rem;">✨ Hoặc thử các tính năng này:</h4>
-        </div>
-        """, unsafe_allow_html=True)
-        
-        # Create 2x2 grid for feature prompts
-        col1, col2 = st.columns(2)
-        
-        with col1:
-            if st.button("🌤️ Kiểm tra thời tiết", key="weather_prompt", use_container_width=True):
-                st.session_state["messages"].append({
-                    "role": "user", 
-                    "content": "Kiểm tra thời tiết Hà Nội hôm nay"
-                })
-                st.rerun()
-                
-            if st.button("🏨 Đặt khách sạn", key="hotel_prompt", use_container_width=True):
-                st.session_state["messages"].append({
-                    "role": "user", 
-                    "content": "Đặt khách sạn ở Đà Nẵng cho ngày 25/12/2025, 2 đêm"
-                })
-                st.rerun()
-        
-        with col2:
-            if st.button("🗺️ Lên kế hoạch du lịch", key="planning_prompt", use_container_width=True):
-                st.session_state["messages"].append({
-                    "role": "user", 
-                    "content": "Lập kế hoạch du lịch Sapa 3 ngày 2 đêm"
-                })
-                st.rerun()
-                
-            if st.button("🚗 Đặt xe", key="car_prompt", use_container_width=True):
-                st.session_state["messages"].append({
-                    "role": "user", 
-                    "content": "Đặt xe từ Hà Nội đi Hạ Long ngày 25/12/2025"
-                })
-                st.rerun()
-
-    # Chat input
-    user_input = st.chat_input("Hỏi tôi về du lịch, thời tiết, đặt khách sạn hoặc đặt xe...")
-
-    # Process user input
-    if user_input:
-        # Add user message
-        st.session_state["messages"].append({
-            "role": "user", 
-            "content": user_input
-        })
-        
-        # Save user message to database
-        save_user_message(config_manager, user_input)
-        
-        # Show dynamic spinner based on smart detection
-        spinner_text = "🧠 Đang phân tích yêu cầu..."
-        with st.spinner(spinner_text):
-            try:
-                agent = st.session_state["travel_agent"]
-                
-                # Prepare chat history
-                chat_history = []
-                
-                # First try to get from database if we have an active conversation
-                active_conversation_id = st.session_state.get('active_conversation_id')
-                if active_conversation_id:
-                    db_history = config_manager.get_conversation_history(active_conversation_id)
-                    # Use database history but exclude the last message (current user input)
-                    chat_history = db_history[:-1] if db_history else []
-                else:
-                    # Fallback to session state
-                    for msg in st.session_state["messages"][:-1]:  # Exclude current message
-                        if msg["role"] == "user":
-                            chat_history.append(("user", msg["content"]))
-                        elif msg["role"] == "assistant":
-                            chat_history.append(("assistant", msg["content"]))
-                
-                # Check if this is a booking confirmation response
-                is_booking_confirmation = False
-                pending_booking = None
-                booking_type = None
-                
-                # Check if the last assistant message is awaiting confirmation
-                if len(st.session_state["messages"]) >= 2:
-                    last_msg = st.session_state["messages"][-2]  # -1 is current user message, -2 is last assistant
-                    if last_msg.get("awaiting_confirmation") and (last_msg.get("pending_booking") or last_msg.get("travel_info")):
-                        pending_booking = last_msg.get("pending_booking") or last_msg.get("travel_info")
-                        tool_used = last_msg.get("tool_used", "")
-                        
-                        if tool_used in ["HOTEL_CONFIRMATION", "CAR_CONFIRMATION", "TRAVEL_PLAN_CONFIRMATION"]:
-                            confirmation_words = ["có", "xác nhận", "đồng ý", "ok", "yes", "correct", "chính xác"]
-                            rejection_words = ["không", "sai", "sửa", "no", "wrong", "incorrect", "thay đổi"]
-                            
-                            user_lower = user_input.lower().strip()
-                            
-                            if any(word in user_lower for word in confirmation_words):
-                                is_booking_confirmation = True
-                                
-                                if tool_used == "TRAVEL_PLAN_CONFIRMATION":
-                                    # Save travel plan to database
-                                    result = save_travel_plan_to_database(config_manager, pending_booking)
-                                else:
-                                    # Save booking to database
-                                    booking_type = "hotel" if "HOTEL" in tool_used else "car"
-                                    result = save_booking_to_database(config_manager, booking_type, pending_booking)
-                                    
-                            elif any(word in user_lower for word in rejection_words):
-                                if tool_used == "TRAVEL_PLAN_CONFIRMATION":
-                                    result = {
-                                        "success": True,
-                                        "response": "Được rồi! Vui lòng cho tôi biết thông tin nào cần điều chỉnh trong kế hoạch du lịch, hoặc bạn có thể bắt đầu lại từ đầu.",
-                                        "sources": [],
-                                        "rag_used": False,
-                                        "tool_used": "TRAVEL_PLAN_EDIT"
-                                    }
-                                else:
-                                    result = {
-                                        "success": True,
-                                        "response": "Được rồi! Vui lòng cho tôi biết thông tin nào cần điều chỉnh, hoặc bạn có thể bắt đầu đặt lại.",
-                                        "sources": [],
-                                        "rag_used": False,
-                                        "tool_used": "BOOKING_EDIT"
-                                    }
-                                is_booking_confirmation = True
-                
-                # Execute with new smart flow (only if not handling booking confirmation)
-                if not is_booking_confirmation:
-                    result = agent.plan_travel(user_input, chat_history)
-                
-                # Add assistant response with enhanced metadata
-                if result["success"]:
-                    # Check if no relevant info found and offer fallback
-                    if result.get("no_relevant_info") and result.get("response") is None:
-                        query = result.get("query", user_input)
-                        fallback_message = f"Tôi không tìm thấy thông tin về **{query}** trong cơ sở dữ liệu. Bạn có muốn tôi trả lời dựa trên kiến thức chung không?"
-                        
-                        st.session_state["messages"].append({
-                            "role": "assistant",
-                            "content": fallback_message,
-                            "sources": [],
-                            "rag_used": False,
-                            "need_fallback": True,
-                            "fallback_query": query,
-                            "tool_used": result.get("tool_used", "RAG"),
-                            "context": result.get("context", "")
-                        })
-                        
-                        # Save assistant message to database
-                        save_assistant_message(config_manager, fallback_message, {
-                            "tool_used": result.get("tool_used", "RAG"),
-                            "need_fallback": True
-                        })
-                    else:
-                        response_msg = {
-                            "role": "assistant",
-                            "content": result["response"],
-                            "sources": result.get("sources", []),
-                            "rag_used": result.get("rag_used", False),
-                            "general_knowledge": result.get("general_knowledge", False),
-                            "tool_used": result.get("tool_used", "GENERAL"),
-                            "context": result.get("context", ""),
-                            "weather_type": result.get("weather_type", ""),
-                            "city": result.get("city", ""),
-                            "booking_details": result.get("booking_details", {})
-                        }
-                        
-                        # Handle booking and travel plan confirmation flow
-                        if result.get("awaiting_confirmation"):
-                            response_msg["awaiting_confirmation"] = True
-                            if result.get("booking_details"):
-                                response_msg["pending_booking"] = result.get("booking_details", {})
-                            elif result.get("travel_info"):
-                                response_msg["travel_info"] = result.get("travel_info", {})
-                        
-                        st.session_state["messages"].append(response_msg)
-                        
-                        # Save assistant message to database
-                        save_assistant_message(config_manager, result["response"], {
-                            "tool_used": result.get("tool_used", "GENERAL"),
-                            "rag_used": result.get("rag_used", False),
-                            "city": result.get("city", ""),
-                            "weather_type": result.get("weather_type", ""),
-                            "booking_details": result.get("booking_details", {})
-                        })
-                else:
-                    st.session_state["messages"].append({
-                        "role": "assistant",
-                        "content": result["response"],
-                        "error": True,
-                        "tool_used": result.get("tool_used", "ERROR")
-                    })
-                    
-                    # Save error message to database
-                    save_assistant_message(config_manager, result["response"], {
-                        "tool_used": result.get("tool_used", "ERROR"),
-                        "error": True
-                    })
-                    
-            except Exception as e:
-                error_message = f"❌ Xin lỗi, có lỗi xảy ra: {str(e)}"
-                st.session_state["messages"].append({
-                    "role": "assistant",
-                    "content": error_message,
-                    "error": True
-                })
-                
-                # Save exception message to database
-                save_assistant_message(config_manager, error_message, {
-                    "error": True,
-                    "exception": str(e)
-                })
-        
-        # Rerun to show new messages
-        st.rerun()
-
-    # Display conversation
-    for i, message in enumerate(st.session_state["messages"]):
-        if message["role"] == "user":
-            # Custom HTML container for user messages (right-aligned with human icon)
-            st.markdown(f"""
-            <div style="display: flex; justify-content: flex-end; align-items: flex-end; margin: 1rem 0;">
-                <div style="background-color: #007acc; color: white; padding: 12px 16px; 
-                            border-radius: 18px 18px 5px 18px; max-width: 70%; 
-                            box-shadow: 0 1px 2px rgba(0,0,0,0.1); margin-right: 8px;">
-                    {message["content"]}
-                </div>
-                <div style="width: 32px; height: 32px; border-radius: 50%; background-color: #4CAF50; 
-                            display: flex; align-items: center; justify-content: center; 
-                            font-size: 16px; flex-shrink: 0;">
-                    👤
-                </div>
-            </div>
-            """, unsafe_allow_html=True)
-        
-        elif message["role"] == "assistant":
-            # Custom HTML container for assistant messages (left-aligned with AI icon)
-            if message.get("error"):
-                # Error messages with AI icon
-                st.markdown(f"""
-                <div style="display: flex; justify-content: flex-start; align-items: flex-end; margin: 1rem 0;">
-                    <div style="width: 32px; height: 32px; border-radius: 50%; background-color: #FF5722; 
-                                display: flex; align-items: center; justify-content: center; 
-                                font-size: 16px; flex-shrink: 0; margin-right: 8px;">
-                        🤖
-                    </div>
-                    <div style="background-color: #ffebee; color: #c62828; padding: 12px 16px; 
-                                border-radius: 18px 18px 18px 5px; max-width: 70%; 
-                                box-shadow: 0 1px 2px rgba(0,0,0,0.1); border-left: 4px solid #f44336;">
-                        ❌ {message["content"]}
-                    </div>
-                </div>
-                """, unsafe_allow_html=True)
-            else:
-                st.markdown(f"""
-                <div style="display: flex; justify-content: flex-start; align-items: flex-end; margin: 1rem 0;">
-                    <div style="width: 32px; height: 32px; border-radius: 50%; background-color: #2196F3; 
-                                display: flex; align-items: center; justify-content: center; 
-                                font-size: 16px; flex-shrink: 0; margin-right: 8px;">
-                        🤖
-                    </div>
-                    <div style="background-color: #f0f2f6; color: #262730; padding: 12px 16px; 
-                                border-radius: 18px 18px 18px 5px; max-width: 70%; 
-                                box-shadow: 0 1px 2px rgba(0,0,0,0.1);">
-                        {message["content"]}
-                    </div>
-                </div>
-                """, unsafe_allow_html=True)
-                
-                # Show tool used and sources
-                tool_used = message.get("tool_used", "")
-                sources = message.get("sources", [])
-                
-                # Show tool indicator (if enabled in config)
-                if tool_used and not message.get("error") and not message.get("need_fallback") and config_manager.should_show_tool_indicators():
-                    tool_icons = {
-                        "RAG": "🔍",
-                        "WEATHER": "🌤️", 
-                        "HOTEL": "🏨",
-                        "CAR": "🚗",
-                        "GENERAL": "💬"
-                    }
-                    tool_icon = tool_icons.get(tool_used, "🔧")
-                    
-                    st.markdown(f"""
-                    <div style="margin-left: 40px; margin-top: 5px;">
-                        <small style="color: #666; font-size: 12px;">
-                            {tool_icon} <strong>Tool:</strong> {tool_used}
-                        </small>
-                    </div>
-                    """, unsafe_allow_html=True)
-                
-                # Show sources if they exist
-                if sources and not message.get("error") and not message.get("need_fallback"):
-                    # Limit to 3 sources and add + if more
-                    display_sources = sources[:3]
-                    has_more = len(sources) > 3
-                    
-                    sources_text = ", ".join([f"`{source}`" for source in display_sources])
-                    if has_more:
-                        sources_text += f" +{len(sources) - 3}"
-                    
-                    st.markdown(f"""
-                    <div style="margin-left: 40px; margin-top: 2px;">
-                        <small style="color: #666; font-size: 12px;">
-                            📚 <strong>Sources:</strong> {sources_text}
-                        </small>
-                    </div>
-                    """, unsafe_allow_html=True)
-                
-                # Show context if available and enabled in config
-                context = message.get("context", "")
-                if context and len(context) > 10 and not message.get("error") and config_manager.should_show_context_preview():
-                    st.markdown(f"""
-                    <div style="margin-left: 40px; margin-top: 2px;">
-                        <small style="color: #888; font-size: 10px;">
-                            📝 <strong>Context:</strong> {context[:100]}{'...' if len(context) > 100 else ''}
-                        </small>
-                    </div>
-                    """, unsafe_allow_html=True)
-                
-                # Show general knowledge indicator
-                if message.get("general_knowledge"):
-                    st.markdown("""
-                    <div style="margin-left: 40px; margin-top: 5px;">
-                        <small style="color: #666; font-size: 12px;">
-                            🧠 <strong>Trả lời dựa trên kiến thức chung</strong>
-                        </small>
-                    </div>
-                    """, unsafe_allow_html=True)
-                
-                # Show fallback options if needed
-                if message.get("need_fallback"):
-                    st.markdown("""
-                    <div style="margin-left: 40px; margin-top: 10px;">
-                    """, unsafe_allow_html=True)
-                    
-                    col1, col2 = st.columns([1, 1])
-                    fallback_query = message.get("fallback_query", "")
-                    
-                    with col1:
-                        if st.button("✅ Có, hãy trả lời", key=f"fallback_yes_{i}_{hash(fallback_query)}", use_container_width=True):
-                            # Get general knowledge response
-                            agent = st.session_state["travel_agent"]
-                            result = agent.get_general_knowledge_response(fallback_query)
-                            
-                            if result["success"]:
-                                st.session_state["messages"].append({
-                                    "role": "assistant",
-                                    "content": result["response"],
-                                    "sources": [],
-                                    "rag_used": False,
-                                    "general_knowledge": True
-                                })
-                                st.rerun()
-                    
-                    with col2:
-                        if st.button("❌ Không cần", key=f"fallback_no_{i}_{hash(fallback_query)}", use_container_width=True):
-                            st.session_state["messages"].append({
-                                "role": "assistant",
-                                "content": "Được rồi! Bạn có thể hỏi tôi về chủ đề khác.",
-                                "sources": [],
-                                "rag_used": False
-                            })
-                            st.rerun()
-                    
-                    st.markdown("</div>", unsafe_allow_html=True)
-                
-                # TTS button for the latest message (if enabled in config)
-                if i == len(st.session_state["messages"]) - 1 and not message.get("error") and config_manager.is_tts_enabled():
-                    st.markdown("""
-                    <div style="display: flex; justify-content: flex-start; margin-left: 40px;">
-                    """, unsafe_allow_html=True)
-                    
-                    col1, col2 = st.columns([1, 4])
-                    with col1:
-                        create_audio_button(
-                            text=message["content"],
-                            key=f"tts_{i}_{hash(message['content'][:20])}"
-                        )
-                    
-                    st.markdown("</div>", unsafe_allow_html=True)
-    
-    # Auto-update conversation title if needed (after first user message)
-    update_conversation_title_if_needed(config_manager)
-
-elif selected_page == "📜 Lịch sử hội thoại":
-    # Render conversation history page
-    render_conversation_history_page(config_manager)
-
-elif selected_page == "🚗 Quản lý đặt xe":
-    # Render car booking management page
-    render_car_booking_page(config_manager)
-
-elif selected_page == "🏨 Quản lý đặt phòng":
-    # Render hotel booking management page
-    render_hotel_booking_page(config_manager)
-
-elif selected_page == "🧳 Quản lý kế hoạch du lịch":
-    # Render travel plan management page
-    render_travel_plan_page(config_manager)
-
-elif selected_page == "📚 Knowledge Base":
-    # Get RAG system from agent
-    rag_system = st.session_state["travel_agent"].rag_system
-    
-    # Knowledge Base header
-    st.title("📚 Knowledge Base")
-    st.markdown("*Quản lý cơ sở dữ liệu kiến thức du lịch*")
-    
-    # Stats row
-    col1, col2, col3, col4 = st.columns(4)
-    
-    with col1:
-        try:
-            stats = rag_system.get_index_stats()
-            st.metric("📊 Records", stats.get('total_vectors', 0))
-        except:
-            st.metric("📊 Records", "0")
-    
-    with col2:
-        try:
-            stats = rag_system.get_index_stats()
-            dimension = stats.get('dimension', 1536)
-            st.metric("📐 Dimension", dimension)
-        except:
-            st.metric("📐 Dimension", "1536")
-    
-    with col3:
-        try:
-            stats = rag_system.get_index_stats()
-            database_name = stats.get('database', type(rag_system).__name__.replace('RAGSystem', ''))
-            st.metric("🗃️ Database", database_name)
-        except:
-            # Fallback to RAG system class name
-            rag_type = type(rag_system).__name__.replace('RAGSystem', '')
-            st.metric("🗃️ Database", rag_type)
-    
-    with col4:
-        if st.button("➕ Tạo mới", type="primary", use_container_width=True):
-            st.session_state["current_action"] = "create"
-            st.rerun()
-    
-    st.markdown("---")
-    
-    # Handle different actions
-    if st.session_state["current_action"] == "list":
-        # List view with pagination
-        st.subheader("📋 Danh sách Records")
-        
-        # Search bar
-        search_query = st.text_input("🔍 Tìm kiếm", placeholder="Nhập từ khóa...")
-        
-        # Pagination settings
-        items_per_page = 10
-        page_number = st.session_state.get("page_number", 1)
-        
-        try:
-            if search_query:
-                # Search mode
-                results = rag_system.search(search_query, top_k=50)  # Get more for pagination
-            else:
-                # Get all records (simulation - Pinecone doesn't have list all)
-                results = rag_system.search("*", top_k=100)  # Get recent records
-            
-            if results:
-                # Calculate pagination
-                total_items = len(results)
-                total_pages = max(1, (total_items + items_per_page - 1) // items_per_page)
-                start_idx = (page_number - 1) * items_per_page
-                end_idx = start_idx + items_per_page
-                page_results = results[start_idx:end_idx]
-                
-                # Pagination controls
-                col1, col2, col3 = st.columns([1, 2, 1])
-                
-                with col1:
-                    if st.button("⬅️ Trước", disabled=(page_number <= 1)):
-                        st.session_state["page_number"] = max(1, page_number - 1)
-                        st.rerun()
-                
-                with col2:
-                    st.write(f"Trang {page_number}/{total_pages} - Hiển thị {len(page_results)}/{total_items} records")
-                
-                with col3:
-                    if st.button("Sau ➡️", disabled=(page_number >= total_pages)):
-                        st.session_state["page_number"] = min(total_pages, page_number + 1)
-                        st.rerun()
-                
-                st.markdown("---")
-                
-                # Display items
-                for result in page_results:
-                    item_id = result.get('id', 'Unknown')
-                    text = result.get('text', 'No content')
-                    metadata = result.get('metadata', {})
-                    score = result.get('score', 0)
-                    
-                    # Item container
-                    with st.container():
-                        col1, col2 = st.columns([3, 1])
-                        
-                        with col1:
-                            st.write(f"**🆔 ID:** {item_id}")
-                            if search_query:
-                                st.write(f"**🎯 Score:** {score:.3f}")
-                            st.write(f"**📍 Location:** {metadata.get('location', 'N/A')}")
-                            st.write(f"**📂 Category:** {metadata.get('category', 'N/A')}")
-                            st.write(f"**⭐ Rating:** {metadata.get('rating', 'N/A')}")
-                            
-                            # Truncated text preview
-                            preview_text = text[:150] + "..." if len(text) > 150 else text
-                            st.write(f"**📝 Content:** {preview_text}")
-                        
-                        with col2:
-                            # Action buttons
-                            if st.button("👁️ View", key=f"view_{item_id}", use_container_width=True):
-                                st.session_state["current_action"] = "view"
-                                st.session_state["selected_item_id"] = item_id
-                                st.rerun()
-                            
-                            if st.button("✏️ Edit", key=f"edit_{item_id}", use_container_width=True):
-                                st.session_state["current_action"] = "edit"
-                                st.session_state["selected_item_id"] = item_id
-                                st.rerun()
-                            
-                            if st.button("🗑️ Delete", key=f"delete_{item_id}", use_container_width=True, type="secondary"):
-                                st.session_state["current_action"] = "delete"
-                                st.session_state["selected_item_id"] = item_id
-                                st.rerun()
-                        
-                        st.markdown("---")
-            else:
-                st.info("📭 Không có dữ liệu. Hãy tạo record đầu tiên!")
-                
-        except Exception as e:
-            st.error(f"❌ Lỗi tải dữ liệu: {str(e)}")
-    
-    elif st.session_state["current_action"] == "create":
-        # Create form
-        st.subheader("➕ Tạo Record Mới")
-        
-        # Back button
-        if st.button("⬅️ Quay lại danh sách"):
-            st.session_state["current_action"] = "list"
-            st.rerun()
-        
-        with st.form("create_form", clear_on_submit=True):
-            new_id = st.text_input("🆔 ID", placeholder="unique-id-123")
-            new_text = st.text_area("📝 Nội dung", placeholder="Thông tin du lịch...", height=120)
-            
-            # Metadata
-            col1, col2 = st.columns(2)
-            with col1:
-                location = st.text_input("📍 Địa điểm", placeholder="Hà Nội")
-                category = st.selectbox("📂 Danh mục", ["destination", "hotel", "restaurant", "activity", "transport"])
-            with col2:
-                rating = st.number_input("⭐ Đánh giá", min_value=0.0, max_value=5.0, value=0.0, step=0.1)
-                price_range = st.selectbox("💰 Mức giá", ["$", "$$", "$$$", "$$$$"])
-            
-            submitted = st.form_submit_button("✅ Tạo Record", type="primary", use_container_width=True)
-            
-            if submitted:
-                if new_id and new_text:
-                    try:
-                        # Debug info
-                        st.write(f"🔧 Debug: ChromaDB RAG System")
-                        st.write(f"🔧 Debug: Has upsert method: {hasattr(rag_system, 'upsert')}")
-                        
-                        metadata = {
-                            "location": location,
-                            "category": category,
-                            "rating": rating,
-                            "price_range": price_range,
-                            "created_at": datetime.now().isoformat()
-                        }
-                        
-                        embedding = rag_system.get_embedding(new_text)
-                        metadata = rag_system._sanitize_metadata(metadata)
-                        metadata["text"] = new_text
-                        
-                        # Check if upsert method exists before calling
-                        if hasattr(rag_system, 'upsert'):
-                            rag_system.upsert([(new_id, embedding, metadata)])
-                        else:
-                            st.error(f"❌ RAG system {type(rag_system).__name__} không có method upsert")
-                            st.write(f"Available methods: {[m for m in dir(rag_system) if not m.startswith('_')]}")
-                            raise AttributeError(f"'{type(rag_system).__name__}' object has no attribute 'upsert'")
-                        
-                        st.success(f"✅ Đã tạo record '{new_id}' thành công!")
-                        st.session_state["current_action"] = "list"
-                        st.rerun()
-                        
-                    except Exception as e:
-                        st.error(f"❌ Lỗi tạo record: {str(e)}")
-                else:
-                    st.warning("⚠️ Vui lòng nhập đầy đủ ID và nội dung!")
-    
-    elif st.session_state["current_action"] == "view":
-        # View detail
-        item_id = st.session_state["selected_item_id"]
-        st.subheader(f"👁️ Xem Record: {item_id}")
-        
-        # Back button
-        if st.button("⬅️ Quay lại danh sách"):
-            st.session_state["current_action"] = "list"
-            st.rerun()
-        
-        try:
-            # Search for the specific document
-            search_results = rag_system.search(item_id, top_k=10)
-            # Find exact match by ID
-            record_found = None
-            for result in search_results:
-                if result.get('id') == item_id:
-                    record_found = result
-                    break
-            
-            if record_found:
-                metadata = record_found.get('metadata', {})
-                
-                # Display details
-                st.info(f"**🆔 ID:** {item_id}")
-                
-                col1, col2 = st.columns(2)
-                with col1:
-                    st.write(f"**📍 Địa điểm:** {metadata.get('location', 'N/A')}")
-                    st.write(f"**📂 Danh mục:** {metadata.get('category', 'N/A')}")
-                with col2:
-                    st.write(f"**⭐ Đánh giá:** {metadata.get('rating', 'N/A')}")
-                    st.write(f"**💰 Mức giá:** {metadata.get('price_range', 'N/A')}")
-                
-                st.write(f"**📅 Tạo lúc:** {metadata.get('created_at', 'N/A')}")
-                if metadata.get('updated_at'):
-                    st.write(f"**📝 Cập nhật lúc:** {metadata.get('updated_at')}")
-                
-                st.markdown("**📝 Nội dung:**")
-                st.text_area("", value=metadata.get('text', 'No content'), height=200, disabled=True)
-                
-                # Action buttons
-                col1, col2 = st.columns(2)
-                with col1:
-                    if st.button("✏️ Chỉnh sửa", type="primary", use_container_width=True):
-                        st.session_state["current_action"] = "edit"
-                        st.rerun()
-                with col2:
-                    if st.button("🗑️ Xóa", type="secondary", use_container_width=True):
-                        st.session_state["current_action"] = "delete"
-                        st.rerun()
-            else:
-                st.error("❌ Không tìm thấy record!")
-                
-        except Exception as e:
-            st.error(f"❌ Lỗi: {str(e)}")
-    
-    elif st.session_state["current_action"] == "edit":
-        # Edit form
-        item_id = st.session_state["selected_item_id"]
-        st.subheader(f"✏️ Chỉnh sửa Record: {item_id}")
-        
-        # Back button
-        if st.button("⬅️ Quay lại danh sách"):
-            st.session_state["current_action"] = "list"
-            st.rerun()
-        
-        try:
-            # Search for the specific document
-            search_results = rag_system.search(item_id, top_k=10)
-            # Find exact match by ID
-            record_found = None
-            for result in search_results:
-                if result.get('id') == item_id:
-                    record_found = result
-                    break
-            
-            if record_found:
-                existing_metadata = record_found.get('metadata', {})
-                
-                with st.form("edit_form"):
-                    updated_text = st.text_area(
-                        "📝 Nội dung", 
-                        value=existing_metadata.get('text', ''),
-                        height=120
-                    )
-                    
-                    col1, col2 = st.columns(2)
-                    with col1:
-                        location = st.text_input("📍 Địa điểm", value=existing_metadata.get('location', ''))
-                        category = st.selectbox(
-                            "📂 Danh mục", 
-                            ["destination", "hotel", "restaurant", "activity", "transport"],
-                            index=["destination", "hotel", "restaurant", "activity", "transport"].index(
-                                existing_metadata.get('category', 'destination')
-                            ) if existing_metadata.get('category') in ["destination", "hotel", "restaurant", "activity", "transport"] else 0
-                        )
-                    with col2:
-                        rating = st.number_input(
-                            "⭐ Đánh giá", 
-                            min_value=0.0, max_value=5.0, 
-                            value=float(existing_metadata.get('rating', 0.0)), 
-                            step=0.1
-                        )
-                        price_range = st.selectbox(
-                            "💰 Mức giá", 
-                            ["$", "$$", "$$$", "$$$$"],
-                            index=["$", "$$", "$$$", "$$$$"].index(existing_metadata.get('price_range', '$')) if existing_metadata.get('price_range') in ["$", "$$", "$$$", "$$$$"] else 0
-                        )
-                    
-                    submitted = st.form_submit_button("💾 Cập nhật", type="primary", use_container_width=True)
-                    
-                    if submitted:
-                        try:
-                            metadata = {
-                                "location": location,
-                                "category": category,
-                                "rating": rating,
-                                "price_range": price_range,
-                                "updated_at": datetime.now().isoformat(),
-                                "created_at": existing_metadata.get('created_at')
-                            }
-                            
-                            embedding = rag_system.get_embedding(updated_text)
-                            metadata = rag_system._sanitize_metadata(metadata)
-                            metadata["text"] = updated_text
-                            
-                            rag_system.upsert([(item_id, embedding, metadata)])
-                            
-                            st.success(f"✅ Đã cập nhật record '{item_id}' thành công!")
-                            st.session_state["current_action"] = "list"
-                            st.rerun()
-                            
-                        except Exception as e:
-                            st.error(f"❌ Lỗi cập nhật: {str(e)}")
-            else:
-                st.error("❌ Không tìm thấy record!")
-                
-        except Exception as e:
-            st.error(f"❌ Lỗi: {str(e)}")
-    
-    elif st.session_state["current_action"] == "delete":
-        # Delete confirmation
-        item_id = st.session_state["selected_item_id"]
-        st.subheader(f"🗑️ Xóa Record: {item_id}")
-        
-        # Back button
-        if st.button("⬅️ Quay lại danh sách"):
-            st.session_state["current_action"] = "list"
-            st.rerun()
-        
-        try:
-            # Search for the specific document
-            search_results = rag_system.search(item_id, top_k=10)
-            # Find exact match by ID
-            record_found = None
-            for result in search_results:
-                if result.get('id') == item_id:
-                    record_found = result
-                    break
-            
-            if record_found:
-                metadata = record_found.get('metadata', {})
-                
-                st.warning("⚠️ **Bạn có chắc chắn muốn xóa record này?**")
-                
-                # Show preview
-                with st.container():
-                    st.write(f"**🆔 ID:** {item_id}")
-                    st.write(f"**📍 Địa điểm:** {metadata.get('location', 'N/A')}")
-                    st.write(f"**📂 Danh mục:** {metadata.get('category', 'N/A')}")
-                    preview_text = metadata.get('text', 'No content')[:200] + "..." if len(metadata.get('text', '')) > 200 else metadata.get('text', '')
-                    st.write(f"**📝 Nội dung:** {preview_text}")
-                
-                # Confirmation
-                col1, col2 = st.columns(2)
-                with col1:
-                    if st.button("❌ Hủy", use_container_width=True):
-                        st.session_state["current_action"] = "list"
-                        st.rerun()
-                
-                with col2:
-                    if st.button("🗑️ XÓA VĨNH VIỄN", type="primary", use_container_width=True):
-                        try:
-                            rag_system.delete([item_id])
-                            st.success(f"✅ Đã xóa record '{item_id}' thành công!")
-                            st.session_state["current_action"] = "list"
-                            st.rerun()
-                        except Exception as e:
-                            st.error(f"❌ Lỗi xóa: {str(e)}")
-            else:
-                st.error("❌ Không tìm thấy record!")
-                
-        except Exception as e:
+"""
+AI Travel Assistant - Main Application
+Combines RAG-only and Full-featured modes with Knowledge Base management
+"""
+
+import streamlit as st
+import sys
+import os
+import pandas as pd
+import json
+from datetime import datetime
+from dotenv import load_dotenv
+
+# Add src to path for imports
+sys.path.append(os.path.join(os.path.dirname(__file__), 'src'))
+sys.path.append(os.path.join(os.path.dirname(__file__), 'components'))
+
+from src.travel_planner_agent import TravelPlannerAgent
+from src.utils.tts import create_audio_button
+from src.config_manager import ConfigManager
+from components.config_sidebar import render_config_sidebar
+from components.conversation_manager import (
+    render_conversation_title_display, 
+    initialize_conversation_if_needed,
+    save_user_message,
+    save_assistant_message
+)
+from components.conversation_history_page import (
+    render_conversation_history_page,
+    update_conversation_title_if_needed
+)
+from components.car_booking_page import render_car_booking_page
+from components.hotel_booking_page import render_hotel_booking_page
+from components.travel_plan_page import render_travel_plan_page
+
+# Load environment variables
+load_dotenv()
+
+# Helper function for booking confirmation
+def save_booking_to_database(config_manager, booking_type: str, booking_details: dict):
+    """Save confirmed booking to database"""
+    try:
+        import uuid
+        from datetime import datetime
+        
+        # Generate booking ID
+        booking_id = str(uuid.uuid4())
+        
+        # Add metadata
+        booking_details.update({
+            "id": booking_id,
+            "status": "confirmed",
+            "created_at": datetime.now().isoformat(),
+            "updated_at": datetime.now().isoformat()
+        })
+        
+        if booking_type == "hotel":
+            # Save hotel booking
+            success = config_manager.db_manager.save_hotel_booking_enhanced(booking_details)
+            if success:
+                return {
+                    "success": True,
+                    "response": f"""✅ **Đặt phòng thành công!**
+
+🏨 **Thông tin đặt phòng:**
+- **Mã đặt phòng:** {booking_id[:8]}...
+- **Khách sạn:** {booking_details.get('hotel_name', 'N/A')}
+- **Khách hàng:** {booking_details.get('customer_name', 'N/A')}  
+- **Địa điểm:** {booking_details.get('location', 'N/A')}
+- **Nhận phòng:** {booking_details.get('check_in_date', 'N/A')}
+- **Số đêm:** {booking_details.get('nights', 'N/A')}
+
+📞 **Liên hệ:** Chúng tôi sẽ gọi điện xác nhận trong 30 phút.
+📧 **Email:** Thông tin chi tiết đã được gửi qua email.
+
+💡 Bạn có thể xem lịch sử đặt phòng tại **🏨 Quản lý đặt phòng**.""",
+                    "sources": ["Booking System"],
+                    "rag_used": False,
+                    "tool_used": "HOTEL_SAVED",
+                    "booking_id": booking_id
+                }
+            else:
+                return {
+                    "success": False,
+                    "response": "❌ Có lỗi xảy ra khi lưu thông tin đặt phòng. Vui lòng thử lại.",
+                    "sources": [],
+                    "tool_used": "HOTEL_ERROR"
+                }
+        
+        elif booking_type == "car":
+            # Save car booking  
+            success = config_manager.db_manager.save_car_booking_enhanced(booking_details)
+            if success:
+                return {
+                    "success": True,
+                    "response": f"""✅ **Đặt xe thành công!**
+
+🚗 **Thông tin đặt xe:**
+- **Mã đặt xe:** {booking_id[:8]}...
+- **Khách hàng:** {booking_details.get('customer_name', 'N/A')}
+- **Loại xe:** {booking_details.get('car_type', 'N/A')}
+- **Điểm đón:** {booking_details.get('pickup_location', 'N/A')}
+- **Điểm đến:** {booking_details.get('destination', 'N/A')}
+- **Thời gian:** {booking_details.get('pickup_time', 'N/A')}
+
+📞 **Liên hệ:** Tài xế sẽ gọi điện 15 phút trước giờ đón.
+🚗 **Xe:** Thông tin xe và tài xế sẽ được gửi qua SMS.
+
+💡 Bạn có thể xem lịch sử đặt xe tại **🚗 Quản lý đặt xe**.""",
+                    "sources": ["Booking System"],
+                    "rag_used": False,
+                    "tool_used": "CAR_SAVED",
+                    "booking_id": booking_id
+                }
+            else:
+                return {
+                    "success": False,
+                    "response": "❌ Có lỗi xảy ra khi lưu thông tin đặt xe. Vui lòng thử lại.",
+                    "sources": [],
+                    "tool_used": "CAR_ERROR"
+                }
+        
+    except Exception as e:
+        return {
+            "success": False,
+            "response": f"❌ Lỗi hệ thống: {str(e)}",
+            "sources": [],
+            "tool_used": "BOOKING_ERROR"
+        }
+
+def save_travel_plan_to_database(config_manager, travel_info: dict):
+    """Save confirmed travel plan to database"""
+    try:
+        import uuid
+        from datetime import datetime
+        
+        # Generate travel plan ID
+        plan_id = str(uuid.uuid4())
+        
+        # Convert travel_info to the JSON schema format expected by database
+        travel_plan = {
+            "id": plan_id,
+            "user_id": "default",
+            "title": f"Kế hoạch du lịch {travel_info.get('destination', {}).get('primary', 'Unknown')}",
+            
+            # Map travel_info to database schema
+            "destination": travel_info.get('destination', {}),
+            "dates": travel_info.get('dates', {}),
+            "duration": travel_info.get('duration', {}),
+            "participants": travel_info.get('participants', {}),
+            "budget": travel_info.get('budget', {}),
+            "requirements": {
+                "visa": travel_info.get('visa_requirements', {}),
+                "health": travel_info.get('health_requirements', {})
+            },
+            "preferences": {
+                "travel_style": travel_info.get('travel_style', ''),
+                "activities": travel_info.get('activities', []),
+                "accommodations": travel_info.get('accommodations', {}),
+                "transportation": travel_info.get('transportation', {}),
+                "meals": travel_info.get('meals', {})
+            },
+            "activities": travel_info.get('activities', []),
+            "logistics": {},
+            "itinerary": [],
+            "status": {
+                "current": "planning",
+                "created_date": datetime.now().isoformat(),
+                "updated_date": datetime.now().isoformat()
+            },
+            "emergency_contacts": [],
+            "documents": {},
+            "notes": "Kế hoạch được tạo bởi AI Travel Assistant",
+            "created_by": "AI Assistant",
+            "created_at": datetime.now().isoformat(),
+            "updated_at": datetime.now().isoformat()
+        }
+        
+        # Save travel plan to database
+        success = config_manager.db_manager.save_travel_plan(travel_plan)
+        
+        if success:
+            return {
+                "success": True,
+                "response": f"""✅ **Kế hoạch du lịch đã được lưu!**
+
+🧳 **Thông tin kế hoạch:**
+- **Mã kế hoạch:** {plan_id[:8]}...
+- **Điểm đến:** {travel_info.get('destination', {}).get('primary', 'N/A')}
+- **Thời gian:** {travel_info.get('dates', {}).get('start_date', 'N/A')}
+- **Thời lượng:** {travel_info.get('duration', {}).get('total_days', 'N/A')} ngày
+- **Số người:** {travel_info.get('participants', {}).get('total', 1)}
+- **Ngân sách:** {travel_info.get('budget', {}).get('total_amount', 'N/A'):,} {travel_info.get('budget', {}).get('currency', 'VND')}
+
+📱 **Tiếp theo:** Bạn có thể tìm hiểu thêm về địa điểm, thời tiết, và đặt dịch vụ cho chuyến đi của mình.
+🗂️ **Quản lý:** Xem kế hoạch đã lưu tại **🧳 Quản lý kế hoạch du lịch**.""",
+                "sources": ["AI Travel Planning System"],
+                "rag_used": False,
+                "tool_used": "TRAVEL_PLAN_SAVED",
+                "plan_id": plan_id
+            }
+        else:
+            return {
+                "success": False,
+                "response": "❌ Có lỗi xảy ra khi lưu kế hoạch du lịch. Vui lòng thử lại.",
+                "sources": [],
+                "tool_used": "TRAVEL_PLAN_ERROR"
+            }
+            
+    except Exception as e:
+        return {
+            "success": False,
+            "response": f"❌ Lỗi hệ thống: {str(e)}",
+            "sources": [],
+            "tool_used": "TRAVEL_PLAN_ERROR"
+        }
+
+# Page configuration
+st.set_page_config(
+    page_title="🌍 AI Travel Assistant",
+    page_icon="🤖",
+    layout="wide"
+)
+
+# Custom CSS for chat styling
+st.markdown("""
+<style>
+/* Force reload CSS */
+.main .block-container {
+    max-width: 100% !important;
+}
+
+/* User message styling - align right with stronger selectors */
+div[data-testid="stChatMessage"]:has([data-testid="chat-message-user"]),
+.stChatMessage[data-testid="chat-message-user"],
+[data-testid="chat-message-user"] {
+    display: flex !important;
+    flex-direction: row-reverse !important;
+    justify-content: flex-start !important;
+    margin: 0.5rem 0 !important;
+}
+
+div[data-testid="stChatMessage"]:has([data-testid="chat-message-user"]) > div,
+.stChatMessage[data-testid="chat-message-user"] > div,
+[data-testid="chat-message-user"] > div {
+    background-color: #007acc !important;
+    color: white !important;
+    border-radius: 18px 18px 5px 18px !important;
+    margin-left: 20% !important;
+    margin-right: 10px !important;
+    padding: 12px 16px !important;
+    max-width: 70% !important;
+}
+
+/* Assistant message styling - align left with stronger selectors */
+div[data-testid="stChatMessage"]:has([data-testid="chat-message-assistant"]),
+.stChatMessage[data-testid="chat-message-assistant"],
+[data-testid="chat-message-assistant"] {
+    display: flex !important;
+    flex-direction: row !important;
+    justify-content: flex-start !important;
+    margin: 0.5rem 0 !important;
+}
+
+div[data-testid="stChatMessage"]:has([data-testid="chat-message-assistant"]) > div,
+.stChatMessage[data-testid="chat-message-assistant"] > div,
+[data-testid="chat-message-assistant"] > div {
+    background-color: #f0f2f6 !important;
+    color: #262730 !important;
+    border-radius: 18px 18px 18px 5px !important;
+    margin-right: 20% !important;
+    margin-left: 10px !important;
+    padding: 12px 16px !important;
+    max-width: 70% !important;
+}
+
+/* Alternative approach with direct element targeting */
+.element-container:has([data-testid="chat-message-user"]) {
+    display: flex !important;
+    justify-content: flex-end !important;
+}
+
+.element-container:has([data-testid="chat-message-assistant"]) {
+    display: flex !important;
+    justify-content: flex-start !important;
+}
+
+/* Chat message content */
+.stChatMessage > div:first-child {
+    border: none !important;
+    box-shadow: 0 1px 2px rgba(0,0,0,0.1) !important;
+}
+</style>
+""", unsafe_allow_html=True)
+
+# Initialize session state
+if "messages" not in st.session_state:
+    st.session_state["messages"] = []
+
+# Initialize chat history from database if needed
+if "chat_history" not in st.session_state:
+    st.session_state["chat_history"] = []
+
+# Initialize config manager first
+if "config_manager" not in st.session_state:
+    st.session_state["config_manager"] = ConfigManager()
+
+config_manager = st.session_state["config_manager"]
+
+if "travel_agent" not in st.session_state:
+    agent_name = config_manager.get_agent_full_name()
+    with st.spinner(f"🔄 Đang khởi tạo {agent_name}..."):
+        # Enable debug mode if DEBUG_TRAVEL_AGENT env var is set
+        debug_mode = os.getenv("DEBUG_TRAVEL_AGENT", "false").lower() == "true"
+        st.session_state["travel_agent"] = TravelPlannerAgent(debug_mode=debug_mode)
+
+# Sidebar menu with personalized title
+agent_name = config_manager.get_agent_name()
+agent_avatar = config_manager.get_agent_avatar()
+st.sidebar.title(f"{agent_avatar} {agent_name}")
+st.sidebar.markdown("*Trợ lý du lịch thông minh với AI và RAG*")
+
+# Initialize conversation system
+initialize_conversation_if_needed(config_manager)
+
+# Display current conversation title
+render_conversation_title_display(config_manager)
+
+# Render configuration sidebar
+render_config_sidebar()
+
+# Initialize selected page in session state
+if "selected_page" not in st.session_state:
+    st.session_state.selected_page = "💬 Chat"
+
+# Menu selection
+selected_page = st.sidebar.selectbox(
+    "Chọn chức năng:",
+    ["💬 Chat", "📜 Lịch sử hội thoại", "🚗 Quản lý đặt xe", "🏨 Quản lý đặt phòng", "🧳 Quản lý kế hoạch du lịch", "📚 Knowledge Base"],
+    index=["💬 Chat", "📜 Lịch sử hội thoại", "🚗 Quản lý đặt xe", "🏨 Quản lý đặt phòng", "🧳 Quản lý kế hoạch du lịch", "📚 Knowledge Base"].index(st.session_state.selected_page),
+    key="page_selectbox"
+)
+
+# Update session state when selectbox changes
+if selected_page != st.session_state.selected_page:
+    st.session_state.selected_page = selected_page
+
+# Initialize session state for page management
+if "current_action" not in st.session_state:
+    st.session_state["current_action"] = "list"
+if "selected_item_id" not in st.session_state:
+    st.session_state["selected_item_id"] = None
+if "page_number" not in st.session_state:
+    st.session_state["page_number"] = 1
+
+# Main content based on selected page
+if selected_page == "💬 Chat":
+    # Show personalized welcome message
+    if len(st.session_state["messages"]) == 0:
+        greeting = config_manager.get_greeting_message()
+        suggestions = config_manager.get_personalized_suggestions()
+        
+        # Show greeting
+        st.markdown(f"""
+        <div style="margin: 2rem 0; text-align: center; padding: 1.5rem; background-color: #f8f9fa; border-radius: 10px;">
+            <h3 style="color: #333; margin-bottom: 1rem;">{greeting}</h3>
+        </div>
+        """, unsafe_allow_html=True)
+        
+        # Show personalized suggestions if available
+        if suggestions:
+            st.markdown("### 💡 Gợi ý dành riêng cho bạn:")
+            for suggestion in suggestions:
+                st.markdown(f"- {suggestion}")
+            st.markdown("---")
+        
+        st.markdown("""
+        <div style="margin: 1rem 0; text-align: center;">
+            <h4 style="color: #666; margin-bottom: 1.5rem;">✨ Hoặc thử các tính năng này:</h4>
+        </div>
+        """, unsafe_allow_html=True)
+        
+        # Create 2x2 grid for feature prompts
+        col1, col2 = st.columns(2)
+        
+        with col1:
+            if st.button("🌤️ Kiểm tra thời tiết", key="weather_prompt", use_container_width=True):
+                st.session_state["messages"].append({
+                    "role": "user", 
+                    "content": "Kiểm tra thời tiết Hà Nội hôm nay"
+                })
+                st.rerun()
+                
+            if st.button("🏨 Đặt khách sạn", key="hotel_prompt", use_container_width=True):
+                st.session_state["messages"].append({
+                    "role": "user", 
+                    "content": "Đặt khách sạn ở Đà Nẵng cho ngày 25/12/2025, 2 đêm"
+                })
+                st.rerun()
+        
+        with col2:
+            if st.button("🗺️ Lên kế hoạch du lịch", key="planning_prompt", use_container_width=True):
+                st.session_state["messages"].append({
+                    "role": "user", 
+                    "content": "Lập kế hoạch du lịch Sapa 3 ngày 2 đêm"
+                })
+                st.rerun()
+                
+            if st.button("🚗 Đặt xe", key="car_prompt", use_container_width=True):
+                st.session_state["messages"].append({
+                    "role": "user", 
+                    "content": "Đặt xe từ Hà Nội đi Hạ Long ngày 25/12/2025"
+                })
+                st.rerun()
+
+    # Chat input
+    user_input = st.chat_input("Hỏi tôi về du lịch, thời tiết, đặt khách sạn hoặc đặt xe...")
+
+    # Process user input
+    if user_input:
+        # Add user message
+        st.session_state["messages"].append({
+            "role": "user", 
+            "content": user_input
+        })
+        
+        # Save user message to database
+        save_user_message(config_manager, user_input)
+        
+        # Show dynamic spinner based on smart detection
+        spinner_text = "🧠 Đang phân tích yêu cầu..."
+        with st.spinner(spinner_text):
+            try:
+                agent = st.session_state["travel_agent"]
+                
+                # Prepare chat history
+                chat_history = []
+                
+                # First try to get from database if we have an active conversation
+                active_conversation_id = st.session_state.get('active_conversation_id')
+                if active_conversation_id:
+                    db_history = config_manager.get_conversation_history(active_conversation_id)
+                    # Use database history but exclude the last message (current user input)
+                    chat_history = db_history[:-1] if db_history else []
+                else:
+                    # Fallback to session state
+                    for msg in st.session_state["messages"][:-1]:  # Exclude current message
+                        if msg["role"] == "user":
+                            chat_history.append(("user", msg["content"]))
+                        elif msg["role"] == "assistant":
+                            chat_history.append(("assistant", msg["content"]))
+                
+                # Check if this is a booking confirmation response
+                is_booking_confirmation = False
+                pending_booking = None
+                booking_type = None
+                
+                # Check if the last assistant message is awaiting confirmation
+                if len(st.session_state["messages"]) >= 2:
+                    last_msg = st.session_state["messages"][-2]  # -1 is current user message, -2 is last assistant
+                    if last_msg.get("awaiting_confirmation") and (last_msg.get("pending_booking") or last_msg.get("travel_info")):
+                        pending_booking = last_msg.get("pending_booking") or last_msg.get("travel_info")
+                        tool_used = last_msg.get("tool_used", "")
+                        
+                        if tool_used in ["HOTEL_CONFIRMATION", "CAR_CONFIRMATION", "TRAVEL_PLAN_CONFIRMATION"]:
+                            confirmation_words = ["có", "xác nhận", "đồng ý", "ok", "yes", "correct", "chính xác"]
+                            rejection_words = ["không", "sai", "sửa", "no", "wrong", "incorrect", "thay đổi"]
+                            
+                            user_lower = user_input.lower().strip()
+                            
+                            if any(word in user_lower for word in confirmation_words):
+                                is_booking_confirmation = True
+                                
+                                if tool_used == "TRAVEL_PLAN_CONFIRMATION":
+                                    # Save travel plan to database
+                                    result = save_travel_plan_to_database(config_manager, pending_booking)
+                                else:
+                                    # Save booking to database
+                                    booking_type = "hotel" if "HOTEL" in tool_used else "car"
+                                    result = save_booking_to_database(config_manager, booking_type, pending_booking)
+                                    
+                            elif any(word in user_lower for word in rejection_words):
+                                if tool_used == "TRAVEL_PLAN_CONFIRMATION":
+                                    result = {
+                                        "success": True,
+                                        "response": "Được rồi! Vui lòng cho tôi biết thông tin nào cần điều chỉnh trong kế hoạch du lịch, hoặc bạn có thể bắt đầu lại từ đầu.",
+                                        "sources": [],
+                                        "rag_used": False,
+                                        "tool_used": "TRAVEL_PLAN_EDIT"
+                                    }
+                                else:
+                                    result = {
+                                        "success": True,
+                                        "response": "Được rồi! Vui lòng cho tôi biết thông tin nào cần điều chỉnh, hoặc bạn có thể bắt đầu đặt lại.",
+                                        "sources": [],
+                                        "rag_used": False,
+                                        "tool_used": "BOOKING_EDIT"
+                                    }
+                                is_booking_confirmation = True
+                
+                # Execute with new smart flow (only if not handling booking confirmation)
+                if not is_booking_confirmation:
+                    result = agent.plan_travel(user_input, chat_history)
+                
+                # Add assistant response with enhanced metadata
+                if result["success"]:
+                    # Check if no relevant info found and offer fallback
+                    if result.get("no_relevant_info") and result.get("response") is None:
+                        query = result.get("query", user_input)
+                        fallback_message = f"Tôi không tìm thấy thông tin về **{query}** trong cơ sở dữ liệu. Bạn có muốn tôi trả lời dựa trên kiến thức chung không?"
+                        
+                        st.session_state["messages"].append({
+                            "role": "assistant",
+                            "content": fallback_message,
+                            "sources": [],
+                            "rag_used": False,
+                            "need_fallback": True,
+                            "fallback_query": query,
+                            "tool_used": result.get("tool_used", "RAG"),
+                            "context": result.get("context", "")
+                        })
+                        
+                        # Save assistant message to database
+                        save_assistant_message(config_manager, fallback_message, {
+                            "tool_used": result.get("tool_used", "RAG"),
+                            "need_fallback": True
+                        })
+                    else:
+                        response_msg = {
+                            "role": "assistant",
+                            "content": result["response"],
+                            "sources": result.get("sources", []),
+                            "rag_used": result.get("rag_used", False),
+                            "general_knowledge": result.get("general_knowledge", False),
+                            "tool_used": result.get("tool_used", "GENERAL"),
+                            "context": result.get("context", ""),
+                            "weather_type": result.get("weather_type", ""),
+                            "city": result.get("city", ""),
+                            "booking_details": result.get("booking_details", {})
+                        }
+                        
+                        # Handle booking and travel plan confirmation flow
+                        if result.get("awaiting_confirmation"):
+                            response_msg["awaiting_confirmation"] = True
+                            if result.get("booking_details"):
+                                response_msg["pending_booking"] = result.get("booking_details", {})
+                            elif result.get("travel_info"):
+                                response_msg["travel_info"] = result.get("travel_info", {})
+                        
+                        st.session_state["messages"].append(response_msg)
+                        
+                        # Save assistant message to database
+                        save_assistant_message(config_manager, result["response"], {
+                            "tool_used": result.get("tool_used", "GENERAL"),
+                            "rag_used": result.get("rag_used", False),
+                            "city": result.get("city", ""),
+                            "weather_type": result.get("weather_type", ""),
+                            "booking_details": result.get("booking_details", {})
+                        })
+                else:
+                    st.session_state["messages"].append({
+                        "role": "assistant",
+                        "content": result["response"],
+                        "error": True,
+                        "tool_used": result.get("tool_used", "ERROR")
+                    })
+                    
+                    # Save error message to database
+                    save_assistant_message(config_manager, result["response"], {
+                        "tool_used": result.get("tool_used", "ERROR"),
+                        "error": True
+                    })
+                    
+            except Exception as e:
+                error_message = f"❌ Xin lỗi, có lỗi xảy ra: {str(e)}"
+                st.session_state["messages"].append({
+                    "role": "assistant",
+                    "content": error_message,
+                    "error": True
+                })
+                
+                # Save exception message to database
+                save_assistant_message(config_manager, error_message, {
+                    "error": True,
+                    "exception": str(e)
+                })
+        
+        # Rerun to show new messages
+        st.rerun()
+
+    # Display conversation
+    for i, message in enumerate(st.session_state["messages"]):
+        if message["role"] == "user":
+            # Custom HTML container for user messages (right-aligned with human icon)
+            st.markdown(f"""
+            <div style="display: flex; justify-content: flex-end; align-items: flex-end; margin: 1rem 0;">
+                <div style="background-color: #007acc; color: white; padding: 12px 16px; 
+                            border-radius: 18px 18px 5px 18px; max-width: 70%; 
+                            box-shadow: 0 1px 2px rgba(0,0,0,0.1); margin-right: 8px;">
+                    {message["content"]}
+                </div>
+                <div style="width: 32px; height: 32px; border-radius: 50%; background-color: #4CAF50; 
+                            display: flex; align-items: center; justify-content: center; 
+                            font-size: 16px; flex-shrink: 0;">
+                    👤
+                </div>
+            </div>
+            """, unsafe_allow_html=True)
+        
+        elif message["role"] == "assistant":
+            # Custom HTML container for assistant messages (left-aligned with AI icon)
+            if message.get("error"):
+                # Error messages with AI icon
+                st.markdown(f"""
+                <div style="display: flex; justify-content: flex-start; align-items: flex-end; margin: 1rem 0;">
+                    <div style="width: 32px; height: 32px; border-radius: 50%; background-color: #FF5722; 
+                                display: flex; align-items: center; justify-content: center; 
+                                font-size: 16px; flex-shrink: 0; margin-right: 8px;">
+                        🤖
+                    </div>
+                    <div style="background-color: #ffebee; color: #c62828; padding: 12px 16px; 
+                                border-radius: 18px 18px 18px 5px; max-width: 70%; 
+                                box-shadow: 0 1px 2px rgba(0,0,0,0.1); border-left: 4px solid #f44336;">
+                        ❌ {message["content"]}
+                    </div>
+                </div>
+                """, unsafe_allow_html=True)
+            else:
+                st.markdown(f"""
+                <div style="display: flex; justify-content: flex-start; align-items: flex-end; margin: 1rem 0;">
+                    <div style="width: 32px; height: 32px; border-radius: 50%; background-color: #2196F3; 
+                                display: flex; align-items: center; justify-content: center; 
+                                font-size: 16px; flex-shrink: 0; margin-right: 8px;">
+                        🤖
+                    </div>
+                    <div style="background-color: #f0f2f6; color: #262730; padding: 12px 16px; 
+                                border-radius: 18px 18px 18px 5px; max-width: 70%; 
+                                box-shadow: 0 1px 2px rgba(0,0,0,0.1);">
+                        {message["content"]}
+                    </div>
+                </div>
+                """, unsafe_allow_html=True)
+                
+                # Show tool used and sources
+                tool_used = message.get("tool_used", "")
+                sources = message.get("sources", [])
+                
+                # Show tool indicator (if enabled in config)
+                if tool_used and not message.get("error") and not message.get("need_fallback") and config_manager.should_show_tool_indicators():
+                    tool_icons = {
+                        "RAG": "🔍",
+                        "WEATHER": "🌤️", 
+                        "HOTEL": "🏨",
+                        "CAR": "🚗",
+                        "GENERAL": "💬"
+                    }
+                    tool_icon = tool_icons.get(tool_used, "🔧")
+                    
+                    st.markdown(f"""
+                    <div style="margin-left: 40px; margin-top: 5px;">
+                        <small style="color: #666; font-size: 12px;">
+                            {tool_icon} <strong>Tool:</strong> {tool_used}
+                        </small>
+                    </div>
+                    """, unsafe_allow_html=True)
+                
+                # Show sources if they exist
+                if sources and not message.get("error") and not message.get("need_fallback"):
+                    # Limit to 3 sources and add + if more
+                    display_sources = sources[:3]
+                    has_more = len(sources) > 3
+                    
+                    sources_text = ", ".join([f"`{source}`" for source in display_sources])
+                    if has_more:
+                        sources_text += f" +{len(sources) - 3}"
+                    
+                    st.markdown(f"""
+                    <div style="margin-left: 40px; margin-top: 2px;">
+                        <small style="color: #666; font-size: 12px;">
+                            📚 <strong>Sources:</strong> {sources_text}
+                        </small>
+                    </div>
+                    """, unsafe_allow_html=True)
+                
+                # Show context if available and enabled in config
+                context = message.get("context", "")
+                if context and len(context) > 10 and not message.get("error") and config_manager.should_show_context_preview():
+                    st.markdown(f"""
+                    <div style="margin-left: 40px; margin-top: 2px;">
+                        <small style="color: #888; font-size: 10px;">
+                            📝 <strong>Context:</strong> {context[:100]}{'...' if len(context) > 100 else ''}
+                        </small>
+                    </div>
+                    """, unsafe_allow_html=True)
+                
+                # Show general knowledge indicator
+                if message.get("general_knowledge"):
+                    st.markdown("""
+                    <div style="margin-left: 40px; margin-top: 5px;">
+                        <small style="color: #666; font-size: 12px;">
+                            🧠 <strong>Trả lời dựa trên kiến thức chung</strong>
+                        </small>
+                    </div>
+                    """, unsafe_allow_html=True)
+                
+                # Show fallback options if needed
+                if message.get("need_fallback"):
+                    st.markdown("""
+                    <div style="margin-left: 40px; margin-top: 10px;">
+                    """, unsafe_allow_html=True)
+                    
+                    col1, col2 = st.columns([1, 1])
+                    fallback_query = message.get("fallback_query", "")
+                    
+                    with col1:
+                        if st.button("✅ Có, hãy trả lời", key=f"fallback_yes_{i}_{hash(fallback_query)}", use_container_width=True):
+                            # Get general knowledge response
+                            agent = st.session_state["travel_agent"]
+                            result = agent.get_general_knowledge_response(fallback_query)
+                            
+                            if result["success"]:
+                                st.session_state["messages"].append({
+                                    "role": "assistant",
+                                    "content": result["response"],
+                                    "sources": [],
+                                    "rag_used": False,
+                                    "general_knowledge": True
+                                })
+                                st.rerun()
+                    
+                    with col2:
+                        if st.button("❌ Không cần", key=f"fallback_no_{i}_{hash(fallback_query)}", use_container_width=True):
+                            st.session_state["messages"].append({
+                                "role": "assistant",
+                                "content": "Được rồi! Bạn có thể hỏi tôi về chủ đề khác.",
+                                "sources": [],
+                                "rag_used": False
+                            })
+                            st.rerun()
+                    
+                    st.markdown("</div>", unsafe_allow_html=True)
+                
+                # TTS button for the latest message (if enabled in config)
+                if i == len(st.session_state["messages"]) - 1 and not message.get("error") and config_manager.is_tts_enabled():
+                    st.markdown("""
+                    <div style="display: flex; justify-content: flex-start; margin-left: 40px;">
+                    """, unsafe_allow_html=True)
+                    
+                    col1, col2 = st.columns([1, 4])
+                    with col1:
+                        create_audio_button(
+                            text=message["content"],
+                            key=f"tts_{i}_{hash(message['content'][:20])}"
+                        )
+                    
+                    st.markdown("</div>", unsafe_allow_html=True)
+    
+    # Auto-update conversation title if needed (after first user message)
+    update_conversation_title_if_needed(config_manager)
+
+elif selected_page == "📜 Lịch sử hội thoại":
+    # Render conversation history page
+    render_conversation_history_page(config_manager)
+
+elif selected_page == "🚗 Quản lý đặt xe":
+    # Render car booking management page
+    render_car_booking_page(config_manager)
+
+elif selected_page == "🏨 Quản lý đặt phòng":
+    # Render hotel booking management page
+    render_hotel_booking_page(config_manager)
+
+elif selected_page == "🧳 Quản lý kế hoạch du lịch":
+    # Render travel plan management page
+    render_travel_plan_page(config_manager)
+
+elif selected_page == "📚 Knowledge Base":
+    # Get RAG system from agent
+    rag_system = st.session_state["travel_agent"].rag_system
+    
+    # Knowledge Base header
+    st.title("📚 Knowledge Base")
+    st.markdown("*Quản lý cơ sở dữ liệu kiến thức du lịch*")
+    
+    # Stats row
+    col1, col2, col3, col4 = st.columns(4)
+    
+    with col1:
+        try:
+            stats = rag_system.get_index_stats()
+            st.metric("📊 Records", stats.get('total_vectors', 0))
+        except:
+            st.metric("📊 Records", "0")
+    
+    with col2:
+        try:
+            stats = rag_system.get_index_stats()
+            dimension = stats.get('dimension', 1536)
+            st.metric("📐 Dimension", dimension)
+        except:
+            st.metric("📐 Dimension", "1536")
+    
+    with col3:
+        try:
+            stats = rag_system.get_index_stats()
+            database_name = stats.get('database', type(rag_system).__name__.replace('RAGSystem', ''))
+            st.metric("🗃️ Database", database_name)
+        except:
+            # Fallback to RAG system class name
+            rag_type = type(rag_system).__name__.replace('RAGSystem', '')
+            st.metric("🗃️ Database", rag_type)
+    
+    with col4:
+        if st.button("➕ Tạo mới", type="primary", use_container_width=True):
+            st.session_state["current_action"] = "create"
+            st.rerun()
+    
+    st.markdown("---")
+    
+    # Handle different actions
+    if st.session_state["current_action"] == "list":
+        # List view with pagination
+        st.subheader("📋 Danh sách Records")
+        
+        # Search bar
+        search_query = st.text_input("🔍 Tìm kiếm", placeholder="Nhập từ khóa...")
+        
+        # Pagination settings
+        items_per_page = 10
+        page_number = st.session_state.get("page_number", 1)
+        
+        try:
+            if search_query:
+                # Search mode
+                results = rag_system.search(search_query, top_k=50)  # Get more for pagination
+            else:
+                # Get all records (simulation - Pinecone doesn't have list all)
+                results = rag_system.search("*", top_k=100)  # Get recent records
+            
+            if results:
+                # Calculate pagination
+                total_items = len(results)
+                total_pages = max(1, (total_items + items_per_page - 1) // items_per_page)
+                start_idx = (page_number - 1) * items_per_page
+                end_idx = start_idx + items_per_page
+                page_results = results[start_idx:end_idx]
+                
+                # Pagination controls
+                col1, col2, col3 = st.columns([1, 2, 1])
+                
+                with col1:
+                    if st.button("⬅️ Trước", disabled=(page_number <= 1)):
+                        st.session_state["page_number"] = max(1, page_number - 1)
+                        st.rerun()
+                
+                with col2:
+                    st.write(f"Trang {page_number}/{total_pages} - Hiển thị {len(page_results)}/{total_items} records")
+                
+                with col3:
+                    if st.button("Sau ➡️", disabled=(page_number >= total_pages)):
+                        st.session_state["page_number"] = min(total_pages, page_number + 1)
+                        st.rerun()
+                
+                st.markdown("---")
+                
+                # Display items
+                for result in page_results:
+                    item_id = result.get('id', 'Unknown')
+                    text = result.get('text', 'No content')
+                    metadata = result.get('metadata', {})
+                    score = result.get('score', 0)
+                    
+                    # Item container
+                    with st.container():
+                        col1, col2 = st.columns([3, 1])
+                        
+                        with col1:
+                            st.write(f"**🆔 ID:** {item_id}")
+                            if search_query:
+                                st.write(f"**🎯 Score:** {score:.3f}")
+                            st.write(f"**📍 Location:** {metadata.get('location', 'N/A')}")
+                            st.write(f"**📂 Category:** {metadata.get('category', 'N/A')}")
+                            st.write(f"**⭐ Rating:** {metadata.get('rating', 'N/A')}")
+                            
+                            # Truncated text preview
+                            preview_text = text[:150] + "..." if len(text) > 150 else text
+                            st.write(f"**📝 Content:** {preview_text}")
+                        
+                        with col2:
+                            # Action buttons
+                            if st.button("👁️ View", key=f"view_{item_id}", use_container_width=True):
+                                st.session_state["current_action"] = "view"
+                                st.session_state["selected_item_id"] = item_id
+                                st.rerun()
+                            
+                            if st.button("✏️ Edit", key=f"edit_{item_id}", use_container_width=True):
+                                st.session_state["current_action"] = "edit"
+                                st.session_state["selected_item_id"] = item_id
+                                st.rerun()
+                            
+                            if st.button("🗑️ Delete", key=f"delete_{item_id}", use_container_width=True, type="secondary"):
+                                st.session_state["current_action"] = "delete"
+                                st.session_state["selected_item_id"] = item_id
+                                st.rerun()
+                        
+                        st.markdown("---")
+            else:
+                st.info("📭 Không có dữ liệu. Hãy tạo record đầu tiên!")
+                
+        except Exception as e:
+            st.error(f"❌ Lỗi tải dữ liệu: {str(e)}")
+    
+    elif st.session_state["current_action"] == "create":
+        # Create form
+        st.subheader("➕ Tạo Record Mới")
+        
+        # Back button
+        if st.button("⬅️ Quay lại danh sách"):
+            st.session_state["current_action"] = "list"
+            st.rerun()
+        
+        with st.form("create_form", clear_on_submit=True):
+            new_id = st.text_input("🆔 ID", placeholder="unique-id-123")
+            new_text = st.text_area("📝 Nội dung", placeholder="Thông tin du lịch...", height=120)
+            
+            # Metadata
+            col1, col2 = st.columns(2)
+            with col1:
+                location = st.text_input("📍 Địa điểm", placeholder="Hà Nội")
+                category = st.selectbox("📂 Danh mục", ["destination", "hotel", "restaurant", "activity", "transport"])
+            with col2:
+                rating = st.number_input("⭐ Đánh giá", min_value=0.0, max_value=5.0, value=0.0, step=0.1)
+                price_range = st.selectbox("💰 Mức giá", ["$", "$$", "$$$", "$$$$"])
+            
+            submitted = st.form_submit_button("✅ Tạo Record", type="primary", use_container_width=True)
+            
+            if submitted:
+                if new_id and new_text:
+                    try:
+                        # Debug info
+                        st.write(f"🔧 Debug: ChromaDB RAG System")
+                        st.write(f"🔧 Debug: Has upsert method: {hasattr(rag_system, 'upsert')}")
+                        
+                        metadata = {
+                            "location": location,
+                            "category": category,
+                            "rating": rating,
+                            "price_range": price_range,
+                            "created_at": datetime.now().isoformat()
+                        }
+                        
+                        embedding = rag_system.get_embedding(new_text)
+                        metadata = rag_system._sanitize_metadata(metadata)
+                        metadata["text"] = new_text
+                        
+                        # Check if upsert method exists before calling
+                        if hasattr(rag_system, 'upsert'):
+                            rag_system.upsert([(new_id, embedding, metadata)])
+                        else:
+                            st.error(f"❌ RAG system {type(rag_system).__name__} không có method upsert")
+                            st.write(f"Available methods: {[m for m in dir(rag_system) if not m.startswith('_')]}")
+                            raise AttributeError(f"'{type(rag_system).__name__}' object has no attribute 'upsert'")
+                        
+                        st.success(f"✅ Đã tạo record '{new_id}' thành công!")
+                        st.session_state["current_action"] = "list"
+                        st.rerun()
+                        
+                    except Exception as e:
+                        st.error(f"❌ Lỗi tạo record: {str(e)}")
+                else:
+                    st.warning("⚠️ Vui lòng nhập đầy đủ ID và nội dung!")
+    
+    elif st.session_state["current_action"] == "view":
+        # View detail
+        item_id = st.session_state["selected_item_id"]
+        st.subheader(f"👁️ Xem Record: {item_id}")
+        
+        # Back button
+        if st.button("⬅️ Quay lại danh sách"):
+            st.session_state["current_action"] = "list"
+            st.rerun()
+        
+        try:
+            # Search for the specific document
+            search_results = rag_system.search(item_id, top_k=10)
+            # Find exact match by ID
+            record_found = None
+            for result in search_results:
+                if result.get('id') == item_id:
+                    record_found = result
+                    break
+            
+            if record_found:
+                metadata = record_found.get('metadata', {})
+                
+                # Display details
+                st.info(f"**🆔 ID:** {item_id}")
+                
+                col1, col2 = st.columns(2)
+                with col1:
+                    st.write(f"**📍 Địa điểm:** {metadata.get('location', 'N/A')}")
+                    st.write(f"**📂 Danh mục:** {metadata.get('category', 'N/A')}")
+                with col2:
+                    st.write(f"**⭐ Đánh giá:** {metadata.get('rating', 'N/A')}")
+                    st.write(f"**💰 Mức giá:** {metadata.get('price_range', 'N/A')}")
+                
+                st.write(f"**📅 Tạo lúc:** {metadata.get('created_at', 'N/A')}")
+                if metadata.get('updated_at'):
+                    st.write(f"**📝 Cập nhật lúc:** {metadata.get('updated_at')}")
+                
+                st.markdown("**📝 Nội dung:**")
+                st.text_area("", value=metadata.get('text', 'No content'), height=200, disabled=True)
+                
+                # Action buttons
+                col1, col2 = st.columns(2)
+                with col1:
+                    if st.button("✏️ Chỉnh sửa", type="primary", use_container_width=True):
+                        st.session_state["current_action"] = "edit"
+                        st.rerun()
+                with col2:
+                    if st.button("🗑️ Xóa", type="secondary", use_container_width=True):
+                        st.session_state["current_action"] = "delete"
+                        st.rerun()
+            else:
+                st.error("❌ Không tìm thấy record!")
+                
+        except Exception as e:
+            st.error(f"❌ Lỗi: {str(e)}")
+    
+    elif st.session_state["current_action"] == "edit":
+        # Edit form
+        item_id = st.session_state["selected_item_id"]
+        st.subheader(f"✏️ Chỉnh sửa Record: {item_id}")
+        
+        # Back button
+        if st.button("⬅️ Quay lại danh sách"):
+            st.session_state["current_action"] = "list"
+            st.rerun()
+        
+        try:
+            # Search for the specific document
+            search_results = rag_system.search(item_id, top_k=10)
+            # Find exact match by ID
+            record_found = None
+            for result in search_results:
+                if result.get('id') == item_id:
+                    record_found = result
+                    break
+            
+            if record_found:
+                existing_metadata = record_found.get('metadata', {})
+                
+                with st.form("edit_form"):
+                    updated_text = st.text_area(
+                        "📝 Nội dung", 
+                        value=existing_metadata.get('text', ''),
+                        height=120
+                    )
+                    
+                    col1, col2 = st.columns(2)
+                    with col1:
+                        location = st.text_input("📍 Địa điểm", value=existing_metadata.get('location', ''))
+                        category = st.selectbox(
+                            "📂 Danh mục", 
+                            ["destination", "hotel", "restaurant", "activity", "transport"],
+                            index=["destination", "hotel", "restaurant", "activity", "transport"].index(
+                                existing_metadata.get('category', 'destination')
+                            ) if existing_metadata.get('category') in ["destination", "hotel", "restaurant", "activity", "transport"] else 0
+                        )
+                    with col2:
+                        rating = st.number_input(
+                            "⭐ Đánh giá", 
+                            min_value=0.0, max_value=5.0, 
+                            value=float(existing_metadata.get('rating', 0.0)), 
+                            step=0.1
+                        )
+                        price_range = st.selectbox(
+                            "💰 Mức giá", 
+                            ["$", "$$", "$$$", "$$$$"],
+                            index=["$", "$$", "$$$", "$$$$"].index(existing_metadata.get('price_range', '$')) if existing_metadata.get('price_range') in ["$", "$$", "$$$", "$$$$"] else 0
+                        )
+                    
+                    submitted = st.form_submit_button("💾 Cập nhật", type="primary", use_container_width=True)
+                    
+                    if submitted:
+                        try:
+                            metadata = {
+                                "location": location,
+                                "category": category,
+                                "rating": rating,
+                                "price_range": price_range,
+                                "updated_at": datetime.now().isoformat(),
+                                "created_at": existing_metadata.get('created_at')
+                            }
+                            
+                            embedding = rag_system.get_embedding(updated_text)
+                            metadata = rag_system._sanitize_metadata(metadata)
+                            metadata["text"] = updated_text
+                            
+                            rag_system.upsert([(item_id, embedding, metadata)])
+                            
+                            st.success(f"✅ Đã cập nhật record '{item_id}' thành công!")
+                            st.session_state["current_action"] = "list"
+                            st.rerun()
+                            
+                        except Exception as e:
+                            st.error(f"❌ Lỗi cập nhật: {str(e)}")
+            else:
+                st.error("❌ Không tìm thấy record!")
+                
+        except Exception as e:
+            st.error(f"❌ Lỗi: {str(e)}")
+    
+    elif st.session_state["current_action"] == "delete":
+        # Delete confirmation
+        item_id = st.session_state["selected_item_id"]
+        st.subheader(f"🗑️ Xóa Record: {item_id}")
+        
+        # Back button
+        if st.button("⬅️ Quay lại danh sách"):
+            st.session_state["current_action"] = "list"
+            st.rerun()
+        
+        try:
+            # Search for the specific document
+            search_results = rag_system.search(item_id, top_k=10)
+            # Find exact match by ID
+            record_found = None
+            for result in search_results:
+                if result.get('id') == item_id:
+                    record_found = result
+                    break
+            
+            if record_found:
+                metadata = record_found.get('metadata', {})
+                
+                st.warning("⚠️ **Bạn có chắc chắn muốn xóa record này?**")
+                
+                # Show preview
+                with st.container():
+                    st.write(f"**🆔 ID:** {item_id}")
+                    st.write(f"**📍 Địa điểm:** {metadata.get('location', 'N/A')}")
+                    st.write(f"**📂 Danh mục:** {metadata.get('category', 'N/A')}")
+                    preview_text = metadata.get('text', 'No content')[:200] + "..." if len(metadata.get('text', '')) > 200 else metadata.get('text', '')
+                    st.write(f"**📝 Nội dung:** {preview_text}")
+                
+                # Confirmation
+                col1, col2 = st.columns(2)
+                with col1:
+                    if st.button("❌ Hủy", use_container_width=True):
+                        st.session_state["current_action"] = "list"
+                        st.rerun()
+                
+                with col2:
+                    if st.button("🗑️ XÓA VĨNH VIỄN", type="primary", use_container_width=True):
+                        try:
+                            rag_system.delete([item_id])
+                            st.success(f"✅ Đã xóa record '{item_id}' thành công!")
+                            st.session_state["current_action"] = "list"
+                            st.rerun()
+                        except Exception as e:
+                            st.error(f"❌ Lỗi xóa: {str(e)}")
+            else:
+                st.error("❌ Không tìm thấy record!")
+                
+        except Exception as e:
             st.error(f"❌ Lỗi: {str(e)}")